package query

import (
	"bytes"
	"errors"
	"fmt"
	"log/slog"
	"math/rand"
	"strings"
	"sync"
	"sync/atomic"
	"testing"
	"time"

	"github.com/google/uuid"
	"github.com/panjf2000/ants"
	"github.com/spf13/afero"
	"github.com/stretchr/testify/assert"
	"github.com/stretchr/testify/require"

	"github.com/Blackdeer1524/GraphDB/src/bufferpool"
	myassert "github.com/Blackdeer1524/GraphDB/src/pkg/assert"
	"github.com/Blackdeer1524/GraphDB/src/pkg/common"
	"github.com/Blackdeer1524/GraphDB/src/pkg/utils"
	"github.com/Blackdeer1524/GraphDB/src/recovery"
	"github.com/Blackdeer1524/GraphDB/src/storage"
	"github.com/Blackdeer1524/GraphDB/src/storage/disk"
	"github.com/Blackdeer1524/GraphDB/src/storage/engine"
	"github.com/Blackdeer1524/GraphDB/src/storage/index"
	"github.com/Blackdeer1524/GraphDB/src/storage/page"
	"github.com/Blackdeer1524/GraphDB/src/storage/systemcatalog"
	"github.com/Blackdeer1524/GraphDB/src/txns"
)

func setupExecutor(
	fs afero.Fs,
	catalogBasePath string,
	poolPageCount uint64,
	debugMode bool,
) (*Executor, *bufferpool.DebugBufferPool, *txns.LockManager, *recovery.TxnLogger, error) {
	err := systemcatalog.InitSystemCatalog(catalogBasePath, fs)
	if err != nil {
		return nil, nil, nil, nil, err
	}

	err = systemcatalog.CreateLogFileIfDoesntExist(catalogBasePath, fs)
	if err != nil {
		return nil, nil, nil, nil, err
	}

	diskMgr := disk.New(
		catalogBasePath,
		func(fileID common.FileID, pageID common.PageID) page.SlottedPage {
			return page.NewSlottedPage()
		},
		fs,
	)

	pool := bufferpool.New(poolPageCount, bufferpool.NewLRUReplacer(), diskMgr)
	debugPool := bufferpool.NewDebugBufferPool(pool)

	debugPool.MarkPageAsLeaking(systemcatalog.CatalogVersionPageIdent())
	debugPool.MarkPageAsLeaking(recovery.GetMasterPageIdent(systemcatalog.LogFileID))

	logger := recovery.NewTxnLogger(pool, systemcatalog.LogFileID)
	sysCat, err := systemcatalog.New(catalogBasePath, fs, debugPool)
	if err != nil {
		return nil, nil, nil, nil, err
	}

	locker := txns.NewLockManager()
	indexLoader := func(
		indexMeta storage.IndexMeta,
		pool bufferpool.BufferPool,
		locker *txns.LockManager,
		logger common.ITxnLoggerWithContext,
	) (storage.Index, error) {
		return index.NewLinearProbingIndex(
			indexMeta,
			pool,
			locker,
			logger,
			debugMode,
			42,
		)
	}

	se := engine.New(
		sysCat,
		debugPool,
		diskMgr.GetLastFilePage,
		diskMgr.GetEmptyPage,
		locker,
		fs,
		indexLoader,
		debugMode,
	)
	executor := New(se, locker)
	return executor, debugPool, locker, logger, nil
}

var ErrRollback = errors.New("rollback")

func Execute(
	ticker *atomic.Uint64,
	executor *Executor,
	logger common.ITxnLogger,
	fn Task,
	isReadOnly bool, // не будет писать логов -> немного получше скорость
) (err error) {
	txnID := common.TxnID(ticker.Add(1))
	defer executor.locker.Unlock(txnID)

	ctxLogger := logger.WithContext(txnID)
	if !isReadOnly {
		if err := ctxLogger.AppendBegin(); err != nil {
			return fmt.Errorf("failed to append begin: %w", err)
		}
	}

	defer func() {
		if isReadOnly {
			return
		}
<<<<<<< HEAD

		if err != nil {
			myassert.NoError(ctxLogger.AppendAbort())
			ctxLogger.Rollback()
			if err == ErrRollback || errors.Is(err, txns.ErrDeadlockPrevention) {
				err = nil
				return
			}
=======
		if err != nil {
			myassert.NoError(ctxLogger.AppendAbort())
			ctxLogger.Rollback()
>>>>>>> 0e0c3246
			return
		}
		if err = ctxLogger.AppendCommit(); err != nil {
			err = fmt.Errorf("failed to append commit: %w", err)
		} else if err = ctxLogger.AppendTxnEnd(); err != nil {
			err = fmt.Errorf("failed to append txn end: %w", err)
		}
	}()

	return fn(txnID, executor, ctxLogger)
}

func TestCreateVertexType(t *testing.T) {
	fs := afero.NewMemMapFs()
	catalogBasePath := "/tmp/graphdb_test"
<<<<<<< HEAD
	e, pool, _, logger, err := setupExecutor(fs, catalogBasePath, 10, true)
=======
	e, pool, locker, logger, err := setupExecutor(fs, catalogBasePath, 10, true)
>>>>>>> 0e0c3246
	require.NoError(t, err)
	defer func() { require.NoError(t, pool.EnsureAllPagesUnpinnedAndUnlocked()) }()
	defer func() { require.True(t, locker.AreAllQueuesEmpty()) }()

	ticker := atomic.Uint64{}
	err = Execute(
		&ticker,
		e,
		logger,
		func(txnID common.TxnID, e *Executor, logger common.ITxnLoggerWithContext) (err error) {
			tableName := "test"
			schema := storage.Schema{
				{Name: "money", Type: storage.ColumnTypeInt64},
			}
			err = e.CreateVertexType(txnID, tableName, schema, logger)
			require.NoError(t, err)
			return nil
		},
		false,
	)

	require.NoError(t, err)
}

func TestCreateVertexSimpleInsert(t *testing.T) {
	fs := afero.NewMemMapFs()
	catalogBasePath := "/tmp/graphdb_test"
	e, pool, _, logger, err := setupExecutor(fs, catalogBasePath, 10, true)
	require.NoError(t, err)
	defer func() { require.NoError(t, pool.EnsureAllPagesUnpinnedAndUnlocked()) }()

	ticker := atomic.Uint64{}

	err = Execute(
		&ticker,
		e,
		logger,
		func(txnID common.TxnID, e *Executor, logger common.ITxnLoggerWithContext) (err error) {
			tableName := "test"
			schema := storage.Schema{
				{Name: "money", Type: storage.ColumnTypeInt64},
			}
			err = e.CreateVertexType(txnID, tableName, schema, logger)
			require.NoError(t, err)

			vInfo := storage.VertexInfo{
				SystemID: storage.VertexSystemID(uuid.New()),
				Data: map[string]any{
					"money": int64(100),
				},
			}

			err = e.InsertVertices(txnID, tableName, []storage.VertexInfo{vInfo}, logger)
			require.NoError(t, err)

			v, err := e.SelectVertex(txnID, tableName, vInfo.SystemID, logger)
			require.NoError(t, err)
			require.Equal(t, v.Data["money"], int64(100))
			return nil
		},
		false,
	)

	require.NoError(t, err)
}

func TestVertexTableInserts(t *testing.T) {
	fs := afero.NewMemMapFs()
	catalogBasePath := "/tmp/graphdb_test"
	e, pool, _, logger, err := setupExecutor(fs, catalogBasePath, 10, true)
	require.NoError(t, err)
	defer func() { require.NoError(t, pool.EnsureAllPagesUnpinnedAndUnlocked()) }()

	tableName := "test"
	ticker := atomic.Uint64{}
	err = Execute(
		&ticker,
		e,
		logger,
		func(txnID common.TxnID, e *Executor, logger common.ITxnLoggerWithContext) (err error) {
			schema := storage.Schema{
				{Name: "money", Type: storage.ColumnTypeInt64},
			}
			err = e.CreateVertexType(txnID, tableName, schema, logger)
			require.NoError(t, err)
			return nil
		},
		false,
	)
	require.NoError(t, err)

	err = Execute(
		&ticker,
		e,
		logger,
		func(txnID common.TxnID, e *Executor, logger common.ITxnLoggerWithContext) (err error) {
			N := 1000
			vertices := make(map[storage.VertexSystemID]int64, N)

			vRecords := make([]storage.VertexInfo, N)
			for i := range N {
				vRecords[i] = storage.VertexInfo{
					SystemID: storage.VertexSystemID(uuid.New()),
					Data: map[string]any{
						"money": int64(i),
					},
				}
			}

			err = e.InsertVertices(txnID, tableName, vRecords, logger)
			require.NoError(t, err)

			for i, vID := range vRecords {
				vertices[vID.SystemID] = int64(i)
			}

			for vID, val := range vertices {
				v, err := e.SelectVertex(txnID, tableName, vID, logger)
				require.NoError(t, err)
				require.Equal(t, v.Data["money"], val)
			}
			return nil
		},
		false,
	)

	require.NoError(t, err)
}

func TestCreateVertexRollback(t *testing.T) {
	fs := afero.NewMemMapFs()
	catalogBasePath := "/tmp/graphdb_test"
	e, pool, _, logger, err := setupExecutor(fs, catalogBasePath, 10, true)
	require.NoError(t, err)
	defer func() { require.NoError(t, pool.EnsureAllPagesUnpinnedAndUnlocked()) }()

	ticker := atomic.Uint64{}
	tableName := "test"
	err = Execute(
		&ticker,
		e,
		logger,
		func(txnID common.TxnID, e *Executor, logger common.ITxnLoggerWithContext) (err error) {
			schema := storage.Schema{
				{Name: "money", Type: storage.ColumnTypeInt64},
			}
			err = e.CreateVertexType(txnID, tableName, schema, logger)
			require.NoError(t, err)
			return ErrRollback
		},
		false,
	)
	require.ErrorIs(t, err, ErrRollback)

	err = Execute(
		&ticker,
		e,
		logger,
		func(txnID common.TxnID, e *Executor, logger common.ITxnLoggerWithContext) (err error) {
			schema := storage.Schema{
				{Name: "money2", Type: storage.ColumnTypeInt64},
			}
			err = e.CreateVertexType(txnID, tableName, schema, logger)
			require.NoError(t, err)
			return nil
		},
		false,
	)
	require.NoError(t, err)
}

func TestVertexTableInsertsRollback(t *testing.T) {
	fs := afero.NewMemMapFs()
	catalogBasePath := "/tmp/graphdb_test"
	e, pool, _, logger, err := setupExecutor(fs, catalogBasePath, 10, true)
	require.NoError(t, err)
	defer func() { require.NoError(t, pool.EnsureAllPagesUnpinnedAndUnlocked()) }()

	tableName := "test"
	ticker := atomic.Uint64{}
	err = Execute(
		&ticker,
		e,
		logger,
		func(txnID common.TxnID, e *Executor, logger common.ITxnLoggerWithContext) (err error) {
			schema := storage.Schema{
				{Name: "money", Type: storage.ColumnTypeInt64},
			}
			err = e.CreateVertexType(txnID, tableName, schema, logger)
			require.NoError(t, err)
			return nil
		},
		false,
	)
	require.NoError(t, err)

	N := 300
	vertices := make(map[storage.VertexSystemID]int64, N)
	err = Execute(
		&ticker,
		e,
		logger,
		func(txnID common.TxnID, e *Executor, logger common.ITxnLoggerWithContext) (err error) {
			vRecords := make([]storage.VertexInfo, N)
			for i := range N {
				vRecords[i] = storage.VertexInfo{
					SystemID: storage.VertexSystemID(uuid.New()),
					Data: map[string]any{
						"money": int64(i),
					},
				}
			}

			err = e.InsertVertices(txnID, tableName, vRecords, logger)
			require.NoError(t, err)

			for i, vID := range vRecords {
				vertices[vID.SystemID] = int64(i)
			}

			for vID, val := range vertices {
				v, err := e.SelectVertex(txnID, tableName, vID, logger)
				require.NoError(t, err)
				require.Equal(t, v.Data["money"], val)
			}
			return ErrRollback
		},
		false,
	)
	require.ErrorIs(t, err, ErrRollback)

	err = Execute(
		&ticker,
		e,
		logger,
		func(txnID common.TxnID, e *Executor, logger common.ITxnLoggerWithContext) (err error) {
			for vID := range vertices {
				_, err := e.SelectVertex(txnID, tableName, vID, logger)
				require.Error(t, err)
			}
			return nil
		},
		false,
	)

	require.NoError(t, err)
}

func TestDropVertexTable(t *testing.T) {
	fs := afero.NewMemMapFs()
	catalogBasePath := "/tmp/graphdb_test"
	e, pool, _, logger, err := setupExecutor(fs, catalogBasePath, 10, true)
	require.NoError(t, err)
	defer func() { require.NoError(t, pool.EnsureAllPagesUnpinnedAndUnlocked()) }()

	tableName := "test"
	ticker := atomic.Uint64{}

	N := 1000
	vertices := make(map[storage.VertexSystemID]int64, N)

	err = Execute(
		&ticker,
		e,
		logger,
		func(txnID common.TxnID, e *Executor, logger common.ITxnLoggerWithContext) (err error) {
			schema := storage.Schema{
				{Name: "money", Type: storage.ColumnTypeInt64},
			}
			err = e.CreateVertexType(txnID, tableName, schema, logger)
			require.NoError(t, err)

			vRecords := make([]storage.VertexInfo, N)
			for i := range N {
				vRecords[i] = storage.VertexInfo{
					SystemID: storage.VertexSystemID(uuid.New()),
					Data: map[string]any{
						"money": int64(i) + 42,
					},
				}
			}
			err = e.InsertVertices(txnID, tableName, vRecords, logger)
			require.NoError(t, err)

			for i, vID := range vRecords {
				vertices[vID.SystemID] = int64(i) + 42
			}
			return nil
		},
		false,
	)
	require.NoError(t, err)

	err = Execute(
		&ticker,
		e,
		logger,
		func(txnID common.TxnID, e *Executor, logger common.ITxnLoggerWithContext) (err error) {
			err = e.DropVertexTable(txnID, tableName, logger)
			require.NoError(t, err)
			return nil
		},
		false,
	)
	require.NoError(t, err)

	err = Execute(
		&ticker,
		e,
		logger,
		func(txnID common.TxnID, e *Executor, logger common.ITxnLoggerWithContext) (err error) {
			schema := storage.Schema{
				{Name: "money", Type: storage.ColumnTypeInt64},
			}
			err = e.CreateVertexType(txnID, tableName, schema, logger)
			require.NoError(t, err)

			for vID := range vertices {
				v, err := e.SelectVertex(txnID, tableName, vID, logger)
				require.ErrorIs(
					t,
					err,
					storage.ErrKeyNotFound,
					"vertex with ID %v should have been deleted. found: ID: %v, Data: %v",
					vID,
					v.ID,
					v.Data,
				)
			}
			return nil
		},
		false,
	)
	require.NoError(t, err)
}

func TestCreateEdgeTable(t *testing.T) {
	fs := afero.NewMemMapFs()
	catalogBasePath := "/tmp/graphdb_test"
	e, pool, _, logger, err := setupExecutor(fs, catalogBasePath, 10, true)
	require.NoError(t, err)
	defer func() { require.NoError(t, pool.EnsureAllPagesUnpinnedAndUnlocked()) }()

	vertTableName := "person"
	edgeTableName := "indepted_to"
	ticker := atomic.Uint64{}

	vertSchema := storage.Schema{
		{Name: "money", Type: storage.ColumnTypeInt64},
	}
	edgeSchema := storage.Schema{
		{Name: "debt_amount", Type: storage.ColumnTypeInt64},
	}
	v1Record := storage.VertexInfo{
		SystemID: storage.VertexSystemID(uuid.New()),
		Data: map[string]any{
			"money": int64(100),
		},
	}
	v2Record := storage.VertexInfo{
		SystemID: storage.VertexSystemID(uuid.New()),
		Data: map[string]any{
			"money": int64(200),
		},
	}
	edgeRecord := storage.EdgeInfo{
		SystemID:    storage.EdgeSystemID(uuid.New()),
		SrcVertexID: v1Record.SystemID,
		DstVertexID: v2Record.SystemID,
		Data: map[string]any{
			"debt_amount": int64(40),
		},
	}

	err = Execute(
		&ticker,
		e,
		logger,
		func(txnID common.TxnID, e *Executor, logger common.ITxnLoggerWithContext) (err error) {
			err = e.CreateVertexType(txnID, vertTableName, vertSchema, logger)
			require.NoError(t, err)

			err = e.CreateEdgeType(txnID, edgeTableName, edgeSchema, "person", "person", logger)
			require.NoError(t, err)

			err = e.InsertVertex(txnID, vertTableName, v1Record, logger)
			require.NoError(t, err)

			err = e.InsertVertex(txnID, vertTableName, v2Record, logger)
			require.NoError(t, err)

			err = e.InsertEdge(txnID, edgeTableName, edgeRecord, logger)
			require.NoError(t, err)
			return nil
		},
		false,
	)
	require.NoError(t, err)

	err = Execute(
		&ticker,
		e,
		logger,
		func(txnID common.TxnID, e *Executor, logger common.ITxnLoggerWithContext) (err error) {
			edge, err := e.SelectEdge(txnID, edgeTableName, edgeRecord.SystemID, logger)
			require.NoError(t, err)
			require.Equal(t, edge.Data["debt_amount"], int64(40))
			return nil
		},
		false,
	)
	require.NoError(t, err)

	err = Execute(
		&ticker,
		e,
		logger,
		func(txnID common.TxnID, e *Executor, logger common.ITxnLoggerWithContext) (err error) {
			res, err := e.GetVerticesOnDepth(
				txnID,
				vertTableName,
				v1Record.SystemID,
				1,
				storage.AllowAllVerticesFilter,
				logger,
			)
			require.NoError(t, err)
			require.Equal(t, len(res), 1)
			require.Equal(t, res[0].V, v2Record.SystemID)
			return nil
		},
		false,
	)
	require.NoError(t, err)
}

func setupTables(
	t testing.TB,
	e *Executor,
	ticker *atomic.Uint64,
	vertTableName string,
	vertFieldName string,
	edgeTableName string,
	edgeFieldName string,
	logger common.ITxnLogger,
) {
	err := Execute(
		ticker,
		e,
		logger,
		func(txnID common.TxnID, e *Executor, logger common.ITxnLoggerWithContext) (err error) {
			schema := storage.Schema{
				{Name: vertFieldName, Type: storage.ColumnTypeInt64},
			}
			err = e.CreateVertexType(txnID, vertTableName, schema, logger)
			require.NoError(t, err)

			edgeSchema := storage.Schema{
				{Name: edgeFieldName, Type: storage.ColumnTypeInt64},
			}
			err = e.CreateEdgeType(
				txnID,
				edgeTableName,
				edgeSchema,
				vertTableName,
				vertTableName,
				logger,
			)
			require.NoError(t, err)
			return nil
		},
		false,
	)
	require.NoError(t, err)
}

func TestVertexAndEdgeTableDrop(t *testing.T) {
	fs := afero.NewMemMapFs()
	catalogBasePath := "/tmp/graphdb_test"
	e, pool, _, logger, err := setupExecutor(fs, catalogBasePath, 10, true)
	require.NoError(t, err)
	defer func() { require.NoError(t, pool.EnsureAllPagesUnpinnedAndUnlocked()) }()

	vertTableName := "person"
	edgeTableName := "indepted_to"
	vertFieldName := "money"
	edgeFieldName := "debt_amount"
	ticker := atomic.Uint64{}
	setupTables(t, e, &ticker, vertTableName, vertFieldName, edgeTableName, edgeFieldName, logger)

	err = Execute(
		&ticker,
		e,
		logger,
		func(txnID common.TxnID, e *Executor, logger common.ITxnLoggerWithContext) (err error) {
			err = e.DropVertexTable(txnID, vertTableName, logger)
			require.NoError(t, err)

			err = e.DropEdgeTable(txnID, edgeTableName, logger)
			require.NoError(t, err)
			return ErrRollback
		},
		false,
	)
	require.ErrorIs(t, err, ErrRollback)

	err = Execute(
		&ticker,
		e,
		logger,
		func(txnID common.TxnID, e *Executor, logger common.ITxnLoggerWithContext) (err error) {
			err = e.DropVertexTable(txnID, vertTableName, logger)
			require.NoError(t, err)

			err = e.DropEdgeTable(txnID, edgeTableName, logger)
			require.NoError(t, err)
			return nil
		},
		false,
	)
	require.NoError(t, err)
}

func TestSnowflakeNeighbours(t *testing.T) {
	fs := afero.NewMemMapFs()
	catalogBasePath := "/tmp/graphdb_test"
	e, pool, _, logger, err := setupExecutor(fs, catalogBasePath, 10, true)
	require.NoError(t, err)
	defer func() { require.NoError(t, pool.EnsureAllPagesUnpinnedAndUnlocked()) }()

	vertTableName := "person"
	edgeTableName := "indepted_to"
	vertFieldName := "money"
	edgeFieldName := "debt_amount"
	ticker := atomic.Uint64{}
	setupTables(t, e, &ticker, vertTableName, vertFieldName, edgeTableName, edgeFieldName, logger)

	N := 1000
	centerData := storage.VertexInfo{
		SystemID: storage.VertexSystemID(uuid.New()),
		Data: map[string]any{
			vertFieldName: int64(33),
		},
	}
	neighborRecords := make([]storage.VertexInfo, N)
	for i := range N {
		neighborRecords[i] = storage.VertexInfo{
			SystemID: storage.VertexSystemID(uuid.New()),
			Data: map[string]any{
				vertFieldName: int64(i) + 42,
			},
		}
	}
	edgeRecords := make([]storage.EdgeInfo, N)
	for i := range N {
		edgeRecords[i] = storage.EdgeInfo{
			SystemID:    storage.EdgeSystemID(uuid.New()),
			SrcVertexID: centerData.SystemID,
			DstVertexID: neighborRecords[i].SystemID,
			Data: map[string]any{
				edgeFieldName: int64(i) + 100,
			},
		}
	}

	err = Execute(
		&ticker,
		e,
		logger,
		func(txnID common.TxnID, e *Executor, logger common.ITxnLoggerWithContext) (err error) {
			err = e.InsertVertex(
				txnID,
				vertTableName,
				centerData,
				logger,
			)
			require.NoError(t, err)

			err = e.InsertVertices(txnID, vertTableName, neighborRecords, logger)
			require.NoError(t, err)

			err = e.InsertEdges(txnID, edgeTableName, edgeRecords, logger)
			require.NoError(t, err)

			return nil
		},
		false,
	)
	require.NoError(t, err)

	t.Run("AssertEdgesInserted", func(t *testing.T) {
		err = Execute(
			&ticker,
			e,
			logger,
			func(txnID common.TxnID, e *Executor, logger common.ITxnLoggerWithContext) (err error) {
				for i := range N {
					edge, err := e.SelectEdge(txnID, edgeTableName, edgeRecords[i].SystemID, logger)
					require.NoError(t, err)
					require.Equal(t, edge.Data[edgeFieldName], int64(i)+100)
				}
				return nil
			},
			true,
		)
		require.NoError(t, err)
	})

	t.Run("GetNeighborsOfCenterVertex_Depth=1", func(t *testing.T) {
		err = Execute(
			&ticker,
			e,
			logger,
			func(txnID common.TxnID, e *Executor, logger common.ITxnLoggerWithContext) (err error) {
				recordedNeighbors, err := e.GetVerticesOnDepth(
					txnID,
					vertTableName,
					centerData.SystemID,
					1,
					storage.AllowAllVerticesFilter,
					logger,
				)
				require.NoError(t, err)
				require.Equal(t, len(recordedNeighbors), N)

				actualNeighborsIDS := make([]storage.VertexSystemID, 0, N)
				for _, neighbor := range recordedNeighbors {
					actualNeighborsIDS = append(actualNeighborsIDS, neighbor.V)
				}

				expectedNeighborIDs := make([]storage.VertexSystemID, 0, N)
				for _, neighbor := range neighborRecords {
					expectedNeighborIDs = append(expectedNeighborIDs, neighbor.SystemID)
				}

				require.ElementsMatch(t, expectedNeighborIDs, actualNeighborsIDS)

				for _, noEdgesNeighbor := range actualNeighborsIDS {
					ns, err := e.GetVerticesOnDepth(
						txnID,
						vertTableName,
						noEdgesNeighbor,
						1,
						storage.AllowAllVerticesFilter,
						logger,
					)
					require.NoError(t, err)
					require.Equal(t, len(ns), 0)
				}
				return nil
			},
			true,
		)
		require.NoError(t, err)
	})

	t.Run("GetNeighborsOfCenterVertex_Depth=2", func(t *testing.T) {
		err = Execute(
			&ticker,
			e,
			logger,
			func(txnID common.TxnID, e *Executor, logger common.ITxnLoggerWithContext) (err error) {
				recordedNeighbors, err := e.GetVerticesOnDepth(
					txnID,
					vertTableName,
					centerData.SystemID,
					2,
					storage.AllowAllVerticesFilter,
					logger,
				)
				require.NoError(t, err)
				require.ElementsMatch(t, recordedNeighbors, []storage.VertexSystemIDWithRID{})
				return nil
			},
			true,
		)
		require.NoError(t, err)
	})

	t.Run("GetNeighborsOfSnowflakeEdges_Depth=1", func(t *testing.T) {
		err = Execute(
			&ticker,
			e,
			logger,
			func(txnID common.TxnID, e *Executor, logger common.ITxnLoggerWithContext) (err error) {
				for _, noEdgesNeighbor := range neighborRecords {
					ns, err := e.GetVerticesOnDepth(
						txnID,
						vertTableName,
						noEdgesNeighbor.SystemID,
						1,
						storage.AllowAllVerticesFilter,
						logger,
					)
					require.NoError(t, err)
					require.Equal(t, len(ns), 0)
				}
				return nil
			},
			true,
		)
		require.NoError(t, err)
	})
}

func instantiateGraph(
	t testing.TB,
	ticker *atomic.Uint64,
	vertTableName string,
	edgeTableName string,
	e *Executor,
	logger common.ITxnLogger,

	g map[int][]int,

	edgesFieldName string,
	edgesInfo map[utils.Pair[int, int]]int64,

	verticesFieldName string,
	verticesInfo map[int]int64,
) (map[int]storage.VertexSystemID, map[utils.Pair[int, int]]storage.EdgeSystemID) {
	intVertID2systemID := make(map[int]storage.VertexSystemID)
	edgesSystemInfo := make(map[utils.Pair[int, int]]storage.EdgeSystemID)

	err := Execute(
		ticker,
		e,
		logger,
		func(txnID common.TxnID, e *Executor, logger common.ITxnLoggerWithContext) (err error) {
			vRecords := make([]storage.VertexInfo, 0, len(verticesInfo))

			vIntIDs := make([]int, 0, len(verticesInfo))
			for vertIntID, val := range verticesInfo {
				record := storage.VertexInfo{
					SystemID: storage.VertexSystemID(uuid.New()),
					Data: map[string]any{
						verticesFieldName: val,
					},
				}
				vRecords = append(vRecords, record)
				vIntIDs = append(vIntIDs, vertIntID)
			}
			err = e.InsertVertices(txnID, vertTableName, vRecords, logger)
			require.NoError(t, err)

			for i, vSystemID := range vRecords {
				intVertID2systemID[vIntIDs[i]] = vSystemID.SystemID
			}

			edgeRecords := make([]storage.EdgeInfo, 0, len(edgesInfo))
			edgeInsertionOrder := make([]utils.Pair[int, int], 0, len(edgesInfo))
			for srcIntID, neighbors := range g {
				srcSystemID, srcExists := intVertID2systemID[srcIntID]
				require.True(t, srcExists)
				for _, dstIntID := range neighbors {
					dstSystemID, dstExists := intVertID2systemID[dstIntID]
					require.True(t, dstExists)

					edgeInfo, ok := edgesInfo[utils.Pair[int, int]{First: srcIntID, Second: dstIntID}]
					require.True(t, ok)

					edgeRecords = append(edgeRecords, storage.EdgeInfo{
						SystemID:    storage.EdgeSystemID(uuid.New()),
						SrcVertexID: srcSystemID,
						DstVertexID: dstSystemID,
						Data: map[string]any{
							edgesFieldName: edgeInfo,
						},
					})

					edgeInsertionOrder = append(
						edgeInsertionOrder,
						utils.Pair[int, int]{First: srcIntID, Second: dstIntID},
					)
				}
			}

			err = e.InsertEdges(txnID, edgeTableName, edgeRecords, logger)
			require.NoError(t, err)
			require.Equal(t, len(edgeRecords), len(edgeRecords))
			require.Equal(t, len(edgeRecords), len(edgeInsertionOrder))

			for i, pair := range edgeInsertionOrder {
				edgesSystemInfo[pair] = edgeRecords[i].SystemID
			}
			return nil
		},
		false,
	)
	require.NoError(t, err)
	return intVertID2systemID, edgesSystemInfo
}

func getVerticesOnDepth(g map[int][]int, depth int) map[int][]int {
	result := make(map[int][]int)
	for startVertex := range g {
		visited := make(map[int]bool)
		currentLevel := []int{startVertex}
		visited[startVertex] = true

		for d := 0; d < depth && len(currentLevel) > 0; d++ {
			nextLevel := []int{}
			for _, vertex := range currentLevel {
				for _, neighbor := range g[vertex] {
					if !visited[neighbor] {
						visited[neighbor] = true
						nextLevel = append(nextLevel, neighbor)
					}
				}
			}
			currentLevel = nextLevel
		}

		result[startVertex] = currentLevel
	}

	return result
}

type GraphInfo struct {
	g            map[int][]int
	verticesInfo map[int]int64
	edgesInfo    map[utils.Pair[int, int]]int64
}

func (g *GraphInfo) GraphVizRepr() string {
	var result strings.Builder

	result.WriteString("digraph GraphInfo {\n")
	result.WriteString("\trankdir=LR;\n")
	result.WriteString("\tnode [shape=circle];\n")
	result.WriteString("\n")

	// Add vertices with their labels and weights
	for vertexID, weight := range g.verticesInfo {
		result.WriteString(
			fmt.Sprintf("\t\"v_%d\" [label=\"%d (w:%d)\"];\n", vertexID, vertexID, weight),
		)
	}
	result.WriteString("\n")

	// Add edges with their weights
	for fromVertex, neighbors := range g.g {
		for _, toVertex := range neighbors {
			edgePair := utils.Pair[int, int]{First: fromVertex, Second: toVertex}
			edgeWeight, hasWeight := g.edgesInfo[edgePair]

			if hasWeight {
				result.WriteString(
					fmt.Sprintf(
						"\t\"v_%d\" -> \"v_%d\" [label=\"%d\"];\n",
						fromVertex,
						toVertex,
						edgeWeight,
					),
				)
			} else {
				result.WriteString(
					fmt.Sprintf("\t\"v_%d\" -> \"v_%d\";\n", fromVertex, toVertex),
				)
			}
		}
	}

	result.WriteString("}\n")
	return result.String()
}

func assertDBGraph(
	t testing.TB,
	ticker *atomic.Uint64,
	e *Executor,
	logger common.ITxnLogger,
	graphInfo GraphInfo,
	vertTableName string,
	verticesFieldName string,
	edgeTableName string,
	edgesFieldName string,
	intToVertSystemID map[int]storage.VertexSystemID,
	edgesSystemInfo map[utils.Pair[int, int]]storage.EdgeSystemID,
	maxDepthAssertion int,
	workerPoolSize int,
) {
	err := Execute(
		ticker,
		e,
		logger,
		func(txnID common.TxnID, e *Executor, logger common.ITxnLoggerWithContext) (err error) {
			for vertIntID, vertSystemID := range intToVertSystemID {
				vert, err := e.SelectVertex(txnID, vertTableName, vertSystemID, logger)
				require.NoError(t, err)
				require.Equal(
					t,
					vert.Data[verticesFieldName],
					graphInfo.verticesInfo[vertIntID],
				)
			}
			return nil
		},
		true,
	)
	require.NoError(t, err)

	wg := sync.WaitGroup{}
	pool, perr := ants.NewPool(workerPoolSize)
	require.NoError(t, perr)
	defer pool.Release()
	for srcIntID, neighbors := range graphInfo.g {
		for _, nIntID := range neighbors {
			esid, ok := edgesSystemInfo[utils.Pair[int, int]{First: srcIntID, Second: nIntID}]
			require.True(t, ok)
			startID := srcIntID
			targetID := nIntID
			edgeSystemID := esid
			wg.Add(1)
			job := func() {
				defer wg.Done()
				err := Execute(
					ticker,
					e,
					logger,
					func(txnID common.TxnID, e *Executor, logger common.ITxnLoggerWithContext) (err error) {
						edge, err := e.SelectEdge(
							txnID,
							edgeTableName,
							edgeSystemID,
							logger,
						)
						require.NoError(t, err)
						require.Equal(
							t,
							edge.Data[edgesFieldName],
							graphInfo.edgesInfo[utils.Pair[int, int]{First: startID, Second: targetID}],
						)
						return nil
					},
					true,
				)
				require.NoError(t, err)
			}
			require.NoError(t, pool.Submit(job))
		}
	}
	wg.Wait()

	for depth := 1; depth <= maxDepthAssertion; depth++ {
		for startIntID, depthNeighbours := range getVerticesOnDepth(graphInfo.g, depth) {
			d := depth
			sID := startIntID
			ds := depthNeighbours
			wg.Add(1)
			job := func() {
				defer wg.Done()
				startSystemID := intToVertSystemID[sID]
				expectedNeighborIDS := make([]storage.VertexSystemID, 0, len(ds))

				for _, nIntID := range ds {
					nSystemID, ok := intToVertSystemID[nIntID]
					require.True(t, ok)
					expectedNeighborIDS = append(expectedNeighborIDS, nSystemID)
				}

				err := Execute(
					ticker,
					e,
					logger,
					func(txnID common.TxnID, e *Executor, logger common.ITxnLoggerWithContext) (err error) {
						neighboursIDWithRID, err := e.GetVerticesOnDepth(
							txnID,
							vertTableName,
							startSystemID,
							uint32(d),
							storage.AllowAllVerticesFilter,
							logger,
						)
						require.NoError(t, err)

						actualNeighbours := make([]storage.VertexSystemID, 0)
						for _, storedNeighbour := range neighboursIDWithRID {
							actualNeighbours = append(actualNeighbours, storedNeighbour.V)
						}
						require.ElementsMatch(t, expectedNeighborIDS, actualNeighbours)
						return nil
					},
					true,
				)
				require.NoError(t, err)
			}
			require.NoError(t, pool.Submit(job))
		}
	}
	wg.Wait()
}

func TestBuildGraph(t *testing.T) {
	catalogBasePath := "/tmp/graphdb_test"
	fs := afero.NewMemMapFs()
	e, pool, _, logger, err := setupExecutor(fs, catalogBasePath, 10, true)
	require.NoError(t, err)
	defer func() { require.NoError(t, pool.EnsureAllPagesUnpinnedAndUnlocked()) }()

	ticker := atomic.Uint64{}

	vertTableName := "person"
	edgeTableName := "indepted_to"

	verticesFieldName := "money"
	edgesFieldName := "debt_amount"

	tests := []struct {
		graphInfo GraphInfo
		name      string
	}{
		{
			name: "simple",
			graphInfo: GraphInfo{
				g: map[int][]int{
					1: {2, 3},
					2: {4, 5},
				},
				verticesInfo: map[int]int64{
					1: 100,
					2: 200,
					3: 300,
					4: 400,
					5: 500,
				},
				edgesInfo: map[utils.Pair[int, int]]int64{
					{First: 1, Second: 2}: 100,
					{First: 1, Second: 3}: 200,
					{First: 2, Second: 4}: 300,
					{First: 2, Second: 5}: 400,
				},
			},
		},
		{
			name: "medium",
			graphInfo: GraphInfo{
				g: map[int][]int{
					2:  {3, 4},
					3:  {5, 6},
					4:  {3},
					6:  {7},
					7:  {8},
					9:  {10},
					10: {2},
				},
				verticesInfo: map[int]int64{
					2:  100,
					3:  200,
					4:  300,
					5:  400,
					6:  500,
					7:  600,
					8:  700,
					9:  800,
					10: 900,
					11: 1000,
				},
				edgesInfo: map[utils.Pair[int, int]]int64{
					{First: 2, Second: 3}:  100,
					{First: 2, Second: 4}:  200,
					{First: 3, Second: 5}:  300,
					{First: 3, Second: 6}:  400,
					{First: 4, Second: 3}:  500,
					{First: 6, Second: 7}:  600,
					{First: 7, Second: 8}:  700,
					{First: 9, Second: 10}: 800,
					{First: 10, Second: 2}: 900,
				},
			},
		},
	}

	for _, test := range tests {
		graphInfo := test.graphInfo
		t.Run(test.name, func(t *testing.T) {
			setupTables(
				t,
				e,
				&ticker,
				vertTableName,
				verticesFieldName,
				edgeTableName,
				edgesFieldName,
				logger,
			)

			intToVertSystemID, edgesSystemInfo := instantiateGraph(
				t,
				&ticker,
				vertTableName,
				edgeTableName,
				e,
				logger,
				graphInfo.g,
				edgesFieldName,
				graphInfo.edgesInfo,
				verticesFieldName,
				graphInfo.verticesInfo,
			)

			assert.Equal(t, len(graphInfo.verticesInfo), len(intToVertSystemID))
			assert.Equal(t, len(graphInfo.edgesInfo), len(edgesSystemInfo))

			assertDBGraph(
				t,
				&ticker,
				e,
				logger,
				graphInfo,
				vertTableName,
				verticesFieldName,
				edgeTableName,
				edgesFieldName,
				intToVertSystemID,
				edgesSystemInfo,
				5,
				1,
			)

			err := Execute(
				&ticker,
				e,
				logger,
				func(txnID common.TxnID, e *Executor, logger common.ITxnLoggerWithContext) (err error) {
					err = e.DropVertexTable(txnID, vertTableName, logger)
					require.NoError(t, err)

					err = e.DropEdgeTable(txnID, edgeTableName, logger)
					require.NoError(t, err)
					return nil
				},
				false,
			)
			require.NoError(t, err)
		})
	}
}

func generateRandomGraph(
	t testing.TB,
	vertexCount int,
	connectivity float32,
	r *rand.Rand,
	bidirectional bool,
) GraphInfo {
	myassert.Assert(connectivity >= 0.0 && connectivity <= 1.0)

	graphInfo := GraphInfo{
		g:            make(map[int][]int),
		verticesInfo: make(map[int]int64),
		edgesInfo:    make(map[utils.Pair[int, int]]int64),
	}

	for i := 0; i < vertexCount; i++ {
		graphInfo.verticesInfo[i] = r.Int63() % 100
		graphInfo.g[i] = []int{}
	}

	if bidirectional {
		for i := 0; i < vertexCount; i++ {
			for j := i; j < vertexCount; j++ {
				if r.Float32() <= connectivity {
					graphInfo.g[i] = append(graphInfo.g[i], j)

					edgePair := utils.Pair[int, int]{First: i, Second: j}
					edgeWeight := r.Int63() % 100
					graphInfo.edgesInfo[edgePair] = edgeWeight

					graphInfo.g[j] = append(graphInfo.g[j], i)
					edgePair = utils.Pair[int, int]{First: j, Second: i}
					graphInfo.edgesInfo[edgePair] = edgeWeight
				}
			}
		}
	} else {
		for i := 0; i < vertexCount; i++ {
			for j := 0; j < vertexCount; j++ {
				if r.Float32() <= connectivity {
					graphInfo.g[i] = append(graphInfo.g[i], j)
					edgePair := utils.Pair[int, int]{First: i, Second: j}
					edgeWeight := r.Int63() % 100
					graphInfo.edgesInfo[edgePair] = edgeWeight
				}
			}
		}
	}

	edgeCount := len(graphInfo.edgesInfo)
	t.Logf("|V| = %d, |E| = %d", vertexCount, edgeCount)

	return graphInfo
}

func TestRandomizedBuildGraph(t *testing.T) {
	fs := afero.NewMemMapFs()
	catalogBasePath := "/tmp/graphdb_test"

	e, pool, _, logger, err := setupExecutor(fs, catalogBasePath, 50, false)
	require.NoError(t, err)
	defer func() { require.NoError(t, pool.EnsureAllPagesUnpinnedAndUnlocked()) }()

	ticker := atomic.Uint64{}

	vertTableName := "person"
	edgeTableName := "indepted_to"

	verticesFieldName := "money"
	edgesFieldName := "debt_amount"

	nTries := 1

	tests := []struct {
		vertexCount  int
		connectivity float32
	}{
		// {
		// 	vertexCount:  10,
		// 	connectivity: 0.5,
		// },
		// {
		// 	vertexCount:  25,
		// 	connectivity: 1.0,
		// },
		{
			vertexCount:  50,
			connectivity: 0.3,
		},
	}

	r := rand.New(rand.NewSource(42))

	for _, test := range tests {
		for range nTries {
			graphInfo := generateRandomGraph(t, test.vertexCount, test.connectivity, r, false)
			t.Run(
				fmt.Sprintf("vertexCount=%d,connectivity=%f", test.vertexCount, test.connectivity),
				func(t *testing.T) {
					setupTables(
						t,
						e,
						&ticker,
						vertTableName,
						verticesFieldName,
						edgeTableName,
						edgesFieldName,
						logger,
					)

					intToVertSystemID, edgesSystemInfo := instantiateGraph(
						t,
						&ticker,
						vertTableName,
						edgeTableName,
						e,
						logger,
						graphInfo.g,
						edgesFieldName,
						graphInfo.edgesInfo,
						verticesFieldName,
						graphInfo.verticesInfo,
					)

					assert.Equal(t, len(graphInfo.verticesInfo), len(intToVertSystemID))
					assert.Equal(t, len(graphInfo.edgesInfo), len(edgesSystemInfo))

					assertDBGraph(
						t,
						&ticker,
						e,
						logger,
						graphInfo,
						vertTableName,
						verticesFieldName,
						edgeTableName,
						edgesFieldName,
						intToVertSystemID,
						edgesSystemInfo,
						3,
						1,
					)

					err := Execute(
						&ticker,
						e,
						logger,
						func(txnID common.TxnID, e *Executor, logger common.ITxnLoggerWithContext) (err error) {
							err = e.DropVertexTable(txnID, vertTableName, logger)
							require.NoError(t, err)

							err = e.DropEdgeTable(txnID, edgeTableName, logger)
							require.NoError(t, err)
							return nil
						},
						false,
					)
					require.NoError(t, err)
				},
			)
		}
	}
}

func TestBigRandomGraph(t *testing.T) {
	fs := afero.NewOsFs()
	catalogBasePath := t.TempDir()
	e, pool, _, logger, err := setupExecutor(fs, catalogBasePath, 100, false)
	require.NoError(t, err)
	defer func() { require.NoError(t, pool.EnsureAllPagesUnpinnedAndUnlocked()) }()

	ticker := atomic.Uint64{}

	vertTableName := "person"
	edgeTableName := "indepted_to"

	verticesFieldName := "money"
	edgesFieldName := "debt_amount"

<<<<<<< HEAD
	graphInfo := generateRandomGraph(t, 700, 0.01, rand.New(rand.NewSource(42)), false)
=======
	graphInfo := generateRandomGraph(t, 500, 0.01, rand.New(rand.NewSource(42)), false)
>>>>>>> 0e0c3246

	setupTables(
		t,
		e,
		&ticker,
		vertTableName,
		verticesFieldName,
		edgeTableName,
		edgesFieldName,
		logger,
	)

	intToVertSystemID, edgesSystemInfo := instantiateGraph(
		t,
		&ticker,
		vertTableName,
		edgeTableName,
		e,
		logger,
		graphInfo.g,
		edgesFieldName,
		graphInfo.edgesInfo,
		verticesFieldName,
		graphInfo.verticesInfo,
	)

	t.Log("asserting a graph...")
	assertDBGraph(
		t,
		&ticker,
		e,
		logger,
		graphInfo,
		vertTableName,
		verticesFieldName,
		edgeTableName,
		edgesFieldName,
		intToVertSystemID,
		edgesSystemInfo,
		1,
		1,
	)
}

func TestNeighboursMultipleTables(t *testing.T) {
	fs := afero.NewMemMapFs()
	catalogBasePath := "/tmp/graphdb_test"
	e, pool, _, logger, err := setupExecutor(fs, catalogBasePath, 10, true)
	require.NoError(t, err)
	defer func() { require.NoError(t, pool.EnsureAllPagesUnpinnedAndUnlocked()) }()

	ticker := atomic.Uint64{}

	personVTableName := "person"
	personFieldName := "some"

	workplaceVTableName := "workplace"
	workplaceFieldName := "aaaa"

	employsETableName := "employs"
	employsFieldName := "salary"

	friendETableName := "friend"
	friendFieldName := "how_long"

	err = Execute(
		&ticker,
		e,
		logger,
		func(txnID common.TxnID, e *Executor, logger common.ITxnLoggerWithContext) (err error) {
			personVTableShema := storage.Schema{
				{Name: personFieldName, Type: storage.ColumnTypeInt64},
			}
			err = e.CreateVertexType(txnID, personVTableName, personVTableShema, logger)
			require.NoError(t, err)

			workplaceVTableShema := storage.Schema{
				{Name: workplaceFieldName, Type: storage.ColumnTypeInt64},
			}
			err = e.CreateVertexType(txnID, workplaceVTableName, workplaceVTableShema, logger)
			require.NoError(t, err)

			employsETableShema := storage.Schema{
				{Name: employsFieldName, Type: storage.ColumnTypeInt64},
			}
			err = e.CreateEdgeType(
				txnID,
				employsETableName,
				employsETableShema,
				personVTableName,
				workplaceVTableName,
				logger,
			)
			require.NoError(t, err)

			friendETableSchema := storage.Schema{
				{Name: friendFieldName, Type: storage.ColumnTypeInt64},
			}
			err = e.CreateEdgeType(
				txnID,
				friendETableName,
				friendETableSchema,
				personVTableName,
				personVTableName,
				logger,
			)
			require.NoError(t, err)
			return nil
		},
		false,
	)
	require.NoError(t, err)

	firstPersonVRecord := storage.VertexInfo{
		SystemID: storage.VertexSystemID(uuid.New()),
		Data: map[string]any{
			personFieldName: int64(1),
		},
	}
	secondPersonVRecord := storage.VertexInfo{
		SystemID: storage.VertexSystemID(uuid.New()),
		Data: map[string]any{
			personFieldName: int64(2),
		},
	}
	workplaceVRecord := storage.VertexInfo{
		SystemID: storage.VertexSystemID(uuid.New()),
		Data: map[string]any{
			workplaceFieldName: int64(3),
		},
	}

	employsEdgeRecord := storage.EdgeInfo{
		SystemID:    storage.EdgeSystemID(uuid.New()),
		SrcVertexID: firstPersonVRecord.SystemID,
		DstVertexID: workplaceVRecord.SystemID,
		Data: map[string]any{
			employsFieldName: int64(4),
		},
	}

	friendEdgeRecord := storage.EdgeInfo{
		SystemID:    storage.EdgeSystemID(uuid.New()),
		SrcVertexID: firstPersonVRecord.SystemID,
		DstVertexID: secondPersonVRecord.SystemID,
		Data: map[string]any{
			friendFieldName: int64(5),
		},
	}
	err = Execute(
		&ticker,
		e,
		logger,
		func(txnID common.TxnID, e *Executor, logger common.ITxnLoggerWithContext) (err error) {
			err = e.InsertVertex(
				txnID,
				personVTableName,
				firstPersonVRecord,
				logger,
			)
			require.NoError(t, err)

			err = e.InsertVertex(
				txnID,
				personVTableName,
				secondPersonVRecord,
				logger,
			)
			require.NoError(t, err)

			err = e.InsertVertex(txnID, workplaceVTableName, workplaceVRecord, logger)
			require.NoError(t, err)

			err = e.InsertEdge(txnID, employsETableName, employsEdgeRecord, logger)
			require.NoError(t, err)

			err = e.InsertEdge(txnID, friendETableName, friendEdgeRecord, logger)
			require.NoError(t, err)
			return nil
		},
		false,
	)
	require.NoError(t, err)

	err = Execute(
		&ticker,
		e,
		logger,
		func(txnID common.TxnID, e *Executor, logger common.ITxnLoggerWithContext) (err error) {
			employsEdge, err := e.SelectEdge(
				txnID,
				employsETableName,
				employsEdgeRecord.SystemID,
				logger,
			)
			require.NoError(t, err)
			require.Equal(t, int64(4), employsEdge.Data[employsFieldName])

			friendEdge, err := e.SelectEdge(
				txnID,
				friendETableName,
				friendEdgeRecord.SystemID,
				logger,
			)
			require.NoError(t, err)
			require.Equal(t, int64(5), friendEdge.Data[friendFieldName])

			neighbors, err := e.GetVerticesOnDepth(
				txnID,
				personVTableName,
				firstPersonVRecord.SystemID,
				1,
				storage.AllowAllVerticesFilter,
				logger,
			)
			require.NoError(t, err)
			require.Equal(t, len(neighbors), 2)
			require.ElementsMatch(
				t,
				[]storage.VertexSystemID{neighbors[1].V, neighbors[0].V},
				[]storage.VertexSystemID{secondPersonVRecord.SystemID, workplaceVRecord.SystemID},
			)

			neighbors, err = e.GetVerticesOnDepth(
				txnID,
				workplaceVTableName,
				workplaceVRecord.SystemID,
				1,
				storage.AllowAllVerticesFilter,
				logger,
			)
			require.NoError(t, err)
			require.Equal(t, len(neighbors), 0)

			firstPersonV, err := e.SelectVertex(
				txnID,
				personVTableName,
				firstPersonVRecord.SystemID,
				logger,
			)
			require.NoError(t, err)
			require.Equal(t, firstPersonV.Data[personFieldName], int64(1))

			secondPersonV, err := e.SelectVertex(
				txnID,
				personVTableName,
				secondPersonVRecord.SystemID,
				logger,
			)
			require.NoError(t, err)
			require.Equal(t, secondPersonV.Data[personFieldName], int64(2))

			workplaceV, err := e.SelectVertex(
				txnID,
				workplaceVTableName,
				workplaceVRecord.SystemID,
				logger,
			)
			require.NoError(t, err)
			require.Equal(t, workplaceV.Data[workplaceFieldName], int64(3))
			return nil
		},
		false,
	)
	require.NoError(t, err)
}

func TestSelectVerticesWithValues(t *testing.T) {
	fs := afero.NewMemMapFs()
	catalogBasePath := "/tmp/graphdb_test"
	e, pool, _, logger, err := setupExecutor(fs, catalogBasePath, 10, true)
	require.NoError(t, err)
	defer func() { require.NoError(t, pool.EnsureAllPagesUnpinnedAndUnlocked()) }()

	ticker := atomic.Uint64{}

	vertTableName := "person"
	vertFieldName := "money"

	err = Execute(
		&ticker,
		e,
		logger,
		func(txnID common.TxnID, e *Executor, logger common.ITxnLoggerWithContext) (err error) {
			schema := storage.Schema{
				{Name: vertFieldName, Type: storage.ColumnTypeInt64},
			}
			err = e.CreateVertexType(txnID, vertTableName, schema, logger)
			require.NoError(t, err)
			return nil
		},
		false,
	)
	require.NoError(t, err)

	N := 10
	offset := 42
	vRecords := make([]storage.VertexInfo, 0)
	for i := range N {
		for j := range N {
			vRecords = append(vRecords, storage.VertexInfo{
				SystemID: storage.VertexSystemID(uuid.New()),
				Data: map[string]any{
					vertFieldName: int64(i*N + j + offset),
				},
			})
		}
		vRecords = append(vRecords, storage.VertexInfo{
			SystemID: storage.VertexSystemID(uuid.New()),
			Data: map[string]any{
				vertFieldName: int64(offset - 1),
			},
		})
	}

	err = Execute(
		&ticker,
		e,
		logger,
		func(txnID common.TxnID, e *Executor, logger common.ITxnLoggerWithContext) (err error) {
			err = e.InsertVertices(txnID, vertTableName, vRecords, logger)
			require.NoError(t, err)
			return nil
		},
		false,
	)
	require.NoError(t, err)

	c := 0
	err = Execute(
		&ticker,
		e,
		logger,
		func(txnID common.TxnID, e *Executor, logger common.ITxnLoggerWithContext) (err error) {
			for _, vID := range vRecords {
				v, err := e.SelectVertex(txnID, vertTableName, vID.SystemID, logger)
				require.NoError(t, err)
				if v.Data[vertFieldName].(int64) == int64(offset-1) {
					c++
				}
			}
			return nil
		},
		false,
	)
	require.NoError(t, err)
	require.Equal(t, c, N)

	err = Execute(
		&ticker,
		e,
		logger,
		func(txnID common.TxnID, e *Executor, logger common.ITxnLoggerWithContext) (err error) {
			vertices, err := e.GetAllVertexesWithFieldValue(
				txnID,
				vertTableName,
				vertFieldName,
				utils.ToBytes(int64(offset-1)),
				logger,
			)
			require.NoError(t, err)
			require.Equal(t, len(vertices), N)
			return nil
		},
		false,
	)
	require.NoError(t, err)

	err = Execute(
		&ticker,
		e,
		logger,
		func(txnID common.TxnID, e *Executor, logger common.ITxnLoggerWithContext) (err error) {
			vertices, err := e.GetAllVertexesWithFieldValue(
				txnID,
				vertTableName,
				vertFieldName,
				utils.ToBytes(int64(0)),
				logger,
			)
			require.NoError(t, err)
			require.Equal(t, len(vertices), 0)
			return nil
		},
		false,
	)
	require.NoError(t, err)
}

func TestGetAllTriangles(t *testing.T) {
	fs := afero.NewMemMapFs()
	catalogBasePath := "/tmp/graphdb_test"
	e, pool, _, logger, err := setupExecutor(fs, catalogBasePath, 10, true)
	require.NoError(t, err)
	defer func() { require.NoError(t, pool.EnsureAllPagesUnpinnedAndUnlocked()) }()

	ticker := atomic.Uint64{}

	vertTableName := "person"
	vertFieldName := "money"

	edgeTableName := "indepted_to"
	edgeFieldName := "debt_amount"

	tests := []struct {
		graphInfo GraphInfo
		name      string
		expected  uint64
	}{
		{
			name: "empty graph",
			graphInfo: GraphInfo{
				g:            map[int][]int{},
				edgesInfo:    map[utils.Pair[int, int]]int64{},
				verticesInfo: map[int]int64{},
			},
			expected: 0,
		},
		{
			name: "one triangle",
			graphInfo: GraphInfo{
				g: map[int][]int{
					1: {2, 3},
					2: {1, 3},
					3: {1, 2},
				},
				edgesInfo: map[utils.Pair[int, int]]int64{
					{First: 1, Second: 2}: 100,
					{First: 1, Second: 3}: 200,
					{First: 2, Second: 3}: 300,
					{First: 2, Second: 1}: 400,
					{First: 3, Second: 1}: 500,
					{First: 3, Second: 2}: 600,
				},
				verticesInfo: map[int]int64{
					1: 100,
					2: 200,
					3: 300,
				},
			},
			expected: 1,
		},
		{
			name: "two triangle",
			graphInfo: GraphInfo{
				g: map[int][]int{
					1: {2, 3},
					2: {1, 3, 4},
					3: {1, 2, 4},
					4: {2, 3},
				},
				edgesInfo: map[utils.Pair[int, int]]int64{
					{First: 1, Second: 2}: 100,
					{First: 1, Second: 3}: 200,
					{First: 2, Second: 1}: 300,
					{First: 2, Second: 3}: 400,
					{First: 2, Second: 4}: 500,
					{First: 3, Second: 1}: 600,
					{First: 3, Second: 2}: 700,
					{First: 3, Second: 4}: 800,
					{First: 4, Second: 2}: 900,
					{First: 4, Second: 3}: 1000,
				},
				verticesInfo: map[int]int64{
					1: 100,
					2: 200,
					3: 300,
					4: 400,
				},
			},
			expected: 2,
		},
	}

	for _, test := range tests {
		setupTables(
			t,
			e,
			&ticker,
			vertTableName,
			vertFieldName,
			edgeTableName,
			edgeFieldName,
			logger,
		)
		instantiateGraph(
			t,
			&ticker,
			vertTableName,
			edgeTableName,
			e,
			logger,
			test.graphInfo.g,
			edgeFieldName,
			test.graphInfo.edgesInfo,
			vertFieldName,
			test.graphInfo.verticesInfo,
		)

		err = Execute(
			&ticker,
			e,
			logger,
			func(txnID common.TxnID, e *Executor, logger common.ITxnLoggerWithContext) (err error) {
				triangles, err := e.GetAllTriangles(txnID, vertTableName, logger)
				require.NoError(t, err)
				require.Equal(t, triangles, test.expected)
				return nil
			},
			false,
		)
		require.NoError(t, err)

		err = Execute(
			&ticker,
			e,
			logger,
			func(txnID common.TxnID, e *Executor, logger common.ITxnLoggerWithContext) (err error) {
				require.NoError(t, e.DropVertexTable(txnID, vertTableName, logger))
				require.NoError(t, e.DropEdgeTable(txnID, edgeTableName, logger))
				return nil
			},
			false,
		)
		require.NoError(t, err)
	}
}

func graphCountTriangles(g map[int][]int) [][]int {
	// For an oriented graph, three vertices V1, V2, V3 form a triangle if there exist
	// all 6 directed edges: V1->V2, V2->V1, V1->V3, V3->V1, V2->V3, V3->V2

	triangles := make([][]int, 0)

	// Get all vertices
	vertices := make([]int, 0, len(g))
	for v := range g {
		vertices = append(vertices, v)
	}

	// Check all possible triplets of vertices
	for i := 0; i < len(vertices); i++ {
		for j := i + 1; j < len(vertices); j++ {
			for k := j + 1; k < len(vertices); k++ {
				v1, v2, v3 := vertices[i], vertices[j], vertices[k]

				// Check if all 6 directed edges exist
				if hasDirectedEdge(g, v1, v2) && hasDirectedEdge(g, v2, v1) &&
					hasDirectedEdge(g, v1, v3) && hasDirectedEdge(g, v3, v1) &&
					hasDirectedEdge(g, v2, v3) && hasDirectedEdge(g, v3, v2) {
					triangles = append(triangles, []int{v1, v2, v3})
				}
			}
		}
	}

	return triangles
}

// hasDirectedEdge checks if there's a directed edge from src to dst
func hasDirectedEdge(g map[int][]int, src, dst int) bool {
	neighbors, exists := g[src]
	if !exists {
		return false
	}

	for _, neighbor := range neighbors {
		if neighbor == dst {
			return true
		}
	}

	return false
}

func TestGraphCountTriangles(t *testing.T) {
	tests := []struct {
		name     string
		graph    map[int][]int
		expected uint64
	}{
		{
			name:     "empty graph",
			graph:    map[int][]int{},
			expected: 0,
		},
		{
			name: "single vertex",
			graph: map[int][]int{
				1: {},
			},
			expected: 0,
		},
		{
			name: "two vertices, no edges",
			graph: map[int][]int{
				1: {},
				2: {},
			},
			expected: 0,
		},
		{
			name: "two vertices, one edge",
			graph: map[int][]int{
				1: {2},
				2: {},
			},
			expected: 0,
		},
		{
			name: "two vertices, bidirectional edge",
			graph: map[int][]int{
				1: {2},
				2: {1},
			},
			expected: 0,
		},
		{
			name: "three vertices, no triangle",
			graph: map[int][]int{
				1: {2},
				2: {1},
				3: {},
			},
			expected: 0,
		},
		{
			name: "three vertices, partial triangle (missing some edges)",
			graph: map[int][]int{
				1: {2, 3},
				2: {1},
				3: {1},
			},
			expected: 0,
		},
		{
			name: "one complete oriented triangle",
			graph: map[int][]int{
				1: {2, 3},
				2: {1, 3},
				3: {1, 2},
			},
			expected: 1,
		},
		{
			name: "two complete oriented triangles",
			graph: map[int][]int{
				1: {2, 3},
				2: {1, 3, 4},
				3: {1, 2, 4},
				4: {2, 3},
			},
			expected: 2,
		},
		{
			name: "three complete oriented triangles",
			graph: map[int][]int{
				1: {2, 3, 4},
				2: {1, 3, 4},
				3: {1, 2, 4},
				4: {1, 2, 3},
			},
			expected: 4, // C(4,3) = 4 triangles
		},
		{
			name: "complex graph with mixed triangles",
			graph: map[int][]int{
				1: {2, 3},
				2: {1, 3, 4},
				3: {1, 2, 4, 5},
				4: {2, 3, 5},
				5: {3, 4},
			},
			expected: 3, // (1,2,3), (2,3,4), and (3,4,5) form complete oriented triangles
		},
	}

	for _, test := range tests {
		t.Run(test.name, func(t *testing.T) {
			result := graphCountTriangles(test.graph)
			require.Equal(t, test.expected, uint64(len(result)),
				"Expected %d triangles but got %d for graph %v",
				test.expected, result, test.graph)
		})
	}
}

func TestRandomizedGetAllTriangles(t *testing.T) {
	tests := []struct {
		vertexCount  int
		connectivity float32
	}{
		{
			vertexCount:  10,
			connectivity: 0.3,
		},
		{
			vertexCount:  10,
			connectivity: 0.5,
		},
		{
			vertexCount:  10,
			connectivity: 1.0,
		},
	}

	fs := afero.NewMemMapFs()
	catalogBasePath := "/tmp/graphdb_test"
	e, pool, _, logger, err := setupExecutor(fs, catalogBasePath, 10, true)
	require.NoError(t, err)
	defer func() { require.NoError(t, pool.EnsureAllPagesUnpinnedAndUnlocked()) }()

	ticker := atomic.Uint64{}
	vertTableName := "person"
	verticesFieldName := "money"
	edgeTableName := "indepted_to"
	edgesFieldName := "debt_amount"

	for _, test := range tests {
		t.Run(
			fmt.Sprintf("vertexCount=%d,connectivity=%f", test.vertexCount, test.connectivity),
			func(t *testing.T) {
				setupTables(
					t,
					e,
					&ticker,
					vertTableName,
					verticesFieldName,
					edgeTableName,
					edgesFieldName,
					logger,
				)

				graphInfo := generateRandomGraph(
					t,
					test.vertexCount,
					test.connectivity,
					rand.New(rand.NewSource(42)),
					true,
				)
				expectedTriangles := graphCountTriangles(graphInfo.g)

				intToVertSystemID, edgesSystemInfo := instantiateGraph(
					t,
					&ticker,
					vertTableName,
					edgeTableName,
					e,
					logger,
					graphInfo.g,
					edgesFieldName,
					graphInfo.edgesInfo,
					verticesFieldName,
					graphInfo.verticesInfo,
				)

				assertDBGraph(
					t,
					&ticker,
					e,
					logger,
					graphInfo,
					vertTableName,
					verticesFieldName,
					edgeTableName,
					edgesFieldName,
					intToVertSystemID,
					edgesSystemInfo,
					1,
					1,
				)

				err = Execute(
					&ticker,
					e,
					logger,
					func(txnID common.TxnID, e *Executor, logger common.ITxnLoggerWithContext) (err error) {
						triangles, err := e.GetAllTriangles(txnID, vertTableName, logger)
						require.NoError(t, err)
						if !assert.Equal(t, uint64(len(expectedTriangles)), triangles) {
							t.Logf(
								"Graph: \n%s\nExpected triangles %v",
								graphInfo.GraphVizRepr(),
								expectedTriangles,
							)
							t.FailNow()
						}
						return nil
					},
					false,
				)
				require.NoError(t, err)

				err = Execute(
					&ticker,
					e,
					logger,
					func(txnID common.TxnID, e *Executor, logger common.ITxnLoggerWithContext) (err error) {
						require.NoError(t, e.DropVertexTable(txnID, vertTableName, logger))
						require.NoError(t, e.DropEdgeTable(txnID, edgeTableName, logger))
						return nil
					},
					false,
				)
				require.NoError(t, err)
			},
		)
	}
}

func TestPhantomRead(t *testing.T) {
	fs := afero.NewMemMapFs()
	catalogBasePath := "/tmp/graphdb_test"
	e, pool, _, logger, err := setupExecutor(fs, catalogBasePath, 10, false)
	require.NoError(t, err)
	defer func() { require.NoError(t, pool.EnsureAllPagesUnpinnedAndUnlocked()) }()

	ticker := atomic.Uint64{}
	vertTableName := "person"
	verticesFieldName := "money"
	edgeTableName := "indepted_to"
	edgesFieldName := "debt_amount"

	setupTables(
		t,
		e,
		&ticker,
		vertTableName,
		verticesFieldName,
		edgeTableName,
		edgesFieldName,
		logger,
	)

	vertices := make([]storage.VertexInfo, 0, 100)
	for i := 0; i < 100; i++ {
		vertices = append(vertices, storage.VertexInfo{
			SystemID: storage.VertexSystemID(uuid.New()),
			Data: map[string]any{
				verticesFieldName: int64(i),
			},
		})
	}

	signaller := make(chan struct{})
	wg := sync.WaitGroup{}
	wg.Add(1)
	go func() {
		defer wg.Done()
		err := Execute(
			&ticker,
			e,
			logger,
			func(txnID common.TxnID, e *Executor, logger common.ITxnLoggerWithContext) (err error) {
				err = e.InsertVertices(txnID, vertTableName, vertices, logger)
				require.NoError(t, err)
				signaller <- struct{}{}
				time.Sleep(time.Second * 3)
				return nil
			},
			false,
		)
		require.NoError(t, err)
	}()

	time.Sleep(time.Second * 1)

	wg.Add(1)
	go func() {
		defer wg.Done()

		err := Execute(
			&ticker,
			e,
			logger,
			func(txnID common.TxnID, e *Executor, logger common.ITxnLoggerWithContext) (err error) {
				<-signaller
				for _, vert := range vertices {
					_, err := e.SelectVertex(txnID, vertTableName, vert.SystemID, logger)
					require.ErrorIs(t, err, txns.ErrDeadlockPrevention)
					break
				}
				return nil
			},
			false,
		)
		require.NoError(t, err)
	}()
	wg.Wait()
}

func TestRecovery(t *testing.T) {
	fs := afero.NewMemMapFs()
	catalogBasePath := "/tmp/graphdb_test"

	ticker := atomic.Uint64{}
	vertTableName := "person"
	verticesFieldName := "money"
	edgeTableName := "indepted_to"
	edgesFieldName := "debt_amount"

	graphInfo := GraphInfo{
		g: map[int][]int{
			1: {2},
		},
		edgesInfo: map[utils.Pair[int, int]]int64{
			{First: 1, Second: 2}: 100,
		},
		verticesInfo: map[int]int64{
			1: 100,
			2: 200,
		},
	}

	var intToVertSystemID map[int]storage.VertexSystemID
	var edgesSystemInfo map[utils.Pair[int, int]]storage.EdgeSystemID
	func() {
		e, pool, _, logger, err := setupExecutor(fs, catalogBasePath, 10, false)
		require.NoError(t, err)
		defer func() { require.NoError(t, pool.EnsureAllPagesUnpinnedAndUnlocked()) }()
<<<<<<< HEAD

		setupTables(
			t,
			e,
			&ticker,
			vertTableName,
			verticesFieldName,
			edgeTableName,
			edgesFieldName,
			logger,
		)

		intToVertSystemID, edgesSystemInfo = instantiateGraph(
			t,
			&ticker,
			vertTableName,
			edgeTableName,
			e,
			logger,
			graphInfo.g,
			edgesFieldName,
			graphInfo.edgesInfo,
			verticesFieldName,
			graphInfo.verticesInfo,
		)

		t.Log("asserting a graph...")
		assertDBGraph(
			t,
			&ticker,
			e,
			logger,
			graphInfo,
			vertTableName,
			verticesFieldName,
			edgeTableName,
			edgesFieldName,
			intToVertSystemID,
			edgesSystemInfo,
			1,
			1,
		)
		require.NoError(t, pool.EnsureAllPagesUnpinnedAndUnlocked())
	}()

	func() {
		t.Log("recovering a graph...")
		e, _, _, logger, err := setupExecutor(fs, catalogBasePath, 10, false)

		b, err := logger.Dump(
			common.FileLocation{PageID: common.CheckpointInfoPageID + 1, SlotNum: 0},
		)
		require.NoError(t, err)
		t.Logf("Log file:\n%s", b)

		require.NoError(t, err)
		t.Log("asserting a graph after recovery...")
		assertDBGraph(
			t,
			&ticker,
			e,
			logger,
			graphInfo,
			vertTableName,
			verticesFieldName,
			edgeTableName,
			edgesFieldName,
			intToVertSystemID,
			edgesSystemInfo,
			1,
			1,
		)
	}()
}

func TestRecoveryRandomized(t *testing.T) {
	fs := afero.NewOsFs()
	catalogBasePath := t.TempDir()

	ticker := atomic.Uint64{}
	vertTableName := "person"
	verticesFieldName := "money"
	edgeTableName := "indepted_to"
	edgesFieldName := "debt_amount"

	graphInfo := generateRandomGraph(t, 100, 0.05, rand.New(rand.NewSource(42)), false)

	var intToVertSystemID map[int]storage.VertexSystemID
	var edgesSystemInfo map[utils.Pair[int, int]]storage.EdgeSystemID
	func() {
		e, pool, _, logger, err := setupExecutor(fs, catalogBasePath, 10, false)
		require.NoError(t, err)
		defer func() { require.NoError(t, pool.EnsureAllPagesUnpinnedAndUnlocked()) }()

		setupTables(
			t,
			e,
			&ticker,
			vertTableName,
			verticesFieldName,
			edgeTableName,
			edgesFieldName,
			logger,
		)

		intToVertSystemID, edgesSystemInfo = instantiateGraph(
			t,
			&ticker,
			vertTableName,
			edgeTableName,
			e,
			logger,
			graphInfo.g,
			edgesFieldName,
			graphInfo.edgesInfo,
			verticesFieldName,
			graphInfo.verticesInfo,
		)

		t.Log("asserting a graph...")
		assertDBGraph(
			t,
			&ticker,
			e,
			logger,
			graphInfo,
			vertTableName,
			verticesFieldName,
			edgeTableName,
			edgesFieldName,
			intToVertSystemID,
			edgesSystemInfo,
			1,
			1,
		)
		require.NoError(t, pool.EnsureAllPagesUnpinnedAndUnlocked())
	}()

	func() {
		t.Log("recovering a graph...")
		e, _, _, logger, err := setupExecutor(fs, catalogBasePath, 10, false)

		require.NoError(t, err)
		t.Log("asserting a graph after recovery...")
		assertDBGraph(
			t,
			&ticker,
			e,
			logger,
			graphInfo,
			vertTableName,
			verticesFieldName,
			edgeTableName,
			edgesFieldName,
			intToVertSystemID,
			edgesSystemInfo,
			1,
			1,
		)

		secondVertTableName := "person2"
		secondVerticesFieldName := "money2"
		secondEdgeTableName := "indepted_to2"
		secondEdgesFieldName := "debt_amount2"
		secondGraphInfo := generateRandomGraph(t, 100, 0.05, rand.New(rand.NewSource(42)), false)

		setupTables(
			t,
			e,
			&ticker,
			secondVertTableName,
			secondVerticesFieldName,
			secondEdgeTableName,
			secondEdgesFieldName,
			logger,
		)

		secondIntToVertSystemID, secondEdgesSystemInfo := instantiateGraph(
			t,
			&ticker,
			secondVertTableName,
			secondEdgeTableName,
			e,
			logger,
			secondGraphInfo.g,
			secondEdgesFieldName,
			secondGraphInfo.edgesInfo,
			secondVerticesFieldName,
			secondGraphInfo.verticesInfo,
		)
		assertDBGraph(
			t,
			&ticker,
			e,
			logger,
			secondGraphInfo,
			secondVertTableName,
			secondVerticesFieldName,
			secondEdgeTableName,
			secondEdgesFieldName,
			secondIntToVertSystemID,
			secondEdgesSystemInfo,
			1,
			1,
		)
		assertDBGraph(
			t,
			&ticker,
			e,
			logger,
			graphInfo,
			vertTableName,
			verticesFieldName,
			edgeTableName,
			edgesFieldName,
			intToVertSystemID,
			edgesSystemInfo,
			1,
			1,
		)
	}()
}

func TestRecoveryCheckpoint(t *testing.T) {
	catalogBasePath := "/tmp/graphdb_test"
	fs := afero.NewMemMapFs()

	ticker := atomic.Uint64{}
	vertTableName := "person"
	vertFieldName := "money"
	edgeTableName := "indepted_to"
	edgeFieldName := "debt_amount"

	graphInfo := generateRandomGraph(t, 100, 0.05, rand.New(rand.NewSource(42)), false)
	var intToVertSystemID map[int]storage.VertexSystemID
	var edgesSystemInfo map[utils.Pair[int, int]]storage.EdgeSystemID

	func() {
		e, pool, _, logger, err := setupExecutor(fs, catalogBasePath, 10, false)
		require.NoError(t, err)
		defer func() { require.NoError(t, pool.EnsureAllPagesUnpinnedAndUnlocked()) }()
		setupTables(
			t,
			e,
			&ticker,
			vertTableName,
			vertFieldName,
			edgeTableName,
			edgeFieldName,
			logger,
		)
		intToVertSystemID, edgesSystemInfo = instantiateGraph(
			t,
			&ticker,
			vertTableName,
			edgeTableName,
			e,
			logger,
			graphInfo.g,
			edgeFieldName,
			graphInfo.edgesInfo,
			vertFieldName,
			graphInfo.verticesInfo,
		)

		require.NoError(t, pool.FlushAllPages())
		assertDBGraph(
			t,
			&ticker,
			e,
			logger,
			graphInfo,
			vertTableName,
			vertFieldName,
			edgeTableName,
			edgeFieldName,
			intToVertSystemID,
			edgesSystemInfo,
			1,
			1,
		)
	}()

	secondVertTableName := "person2"
	secondVerticesFieldName := "money2"
	secondEdgeTableName := "indepted_to2"
	secondEdgesFieldName := "debt_amount2"

	secondGraphInfo := generateRandomGraph(t, 100, 0.05, rand.New(rand.NewSource(42)), false)

	var secondIntToVertSystemID map[int]storage.VertexSystemID
	var secondEdgesSystemInfo map[utils.Pair[int, int]]storage.EdgeSystemID
	func() {
		e, pool, _, logger, err := setupExecutor(fs, catalogBasePath, 10, false)
		require.NoError(t, err)
		require.NoError(t, pool.EnsureAllPagesUnpinnedAndUnlocked())

		assertDBGraph(
			t,
			&ticker,
			e,
			logger,
			graphInfo,
			vertTableName,
			vertFieldName,
			edgeTableName,
			edgeFieldName,
			intToVertSystemID,
			edgesSystemInfo,
			1,
			1,
		)

		setupTables(
			t,
			e,
			&ticker,
			secondVertTableName,
			secondVerticesFieldName,
			secondEdgeTableName,
			secondEdgesFieldName,
			logger,
		)

		secondIntToVertSystemID, secondEdgesSystemInfo = instantiateGraph(
			t,
			&ticker,
			secondVertTableName,
			secondEdgeTableName,
			e,
			logger,
			secondGraphInfo.g,
			secondEdgesFieldName,
			secondGraphInfo.edgesInfo,
			secondVerticesFieldName,
			secondGraphInfo.verticesInfo,
		)

		assertDBGraph(
			t,
			&ticker,
			e,
			logger,
			secondGraphInfo,
			secondVertTableName,
			secondVerticesFieldName,
			secondEdgeTableName,
			secondEdgesFieldName,
			secondIntToVertSystemID,
			secondEdgesSystemInfo,
			1,
			1,
		)
	}()

	func() {
		e, pool, _, logger, err := setupExecutor(fs, catalogBasePath, 10, false)
		require.NoError(t, err)
		require.NoError(t, pool.EnsureAllPagesUnpinnedAndUnlocked())

		assertDBGraph(
			t,
			&ticker,
			e,
			logger,
			graphInfo,
			vertTableName,
			vertFieldName,
			edgeTableName,
			edgeFieldName,
			intToVertSystemID,
			edgesSystemInfo,
			1,
			1,
		)
		assertDBGraph(
			t,
			&ticker,
			e,
			logger,
			secondGraphInfo,
			secondVertTableName,
			secondVerticesFieldName,
			secondEdgeTableName,
			secondEdgesFieldName,
			secondIntToVertSystemID,
			secondEdgesSystemInfo,
			1,
			1,
		)
	}()
}

func TestSimpleUnfinishedTxnRecovery(t *testing.T) {
	catalogBasePath := "/tmp/graphdb_test"
	fs := afero.NewMemMapFs()

	const (
		nSuccess = 100
		nFailed  = 100
	)

	ticker := atomic.Uint64{}
	vertTableName := "person"
	vertFieldName := "money"
	schema := storage.Schema{
		{Name: vertFieldName, Type: storage.ColumnTypeInt64},
	}

	vertices := make([]storage.VertexInfo, nSuccess)
	for i := range nSuccess {
		vertices[i] = storage.VertexInfo{
			SystemID: storage.VertexSystemID(uuid.New()),
			Data: map[string]any{
				vertFieldName: int64(i),
			},
		}
	}

	failedVertices := make([]storage.VertexInfo, nFailed)
	for i := range nFailed {
		failedVertices[i] = storage.VertexInfo{
			SystemID: storage.VertexSystemID(uuid.New()),
			Data: map[string]any{
				vertFieldName: int64(i + nSuccess),
			},
		}
	}

	func() {
		e, pool, _, logger, err := setupExecutor(fs, catalogBasePath, 23, false)
		require.NoError(t, err)
		defer func() { require.NoError(t, pool.EnsureAllPagesUnpinnedAndUnlocked()) }()

		err = Execute(
			&ticker,
			e,
			logger,
			func(txnID common.TxnID, e *Executor, logger common.ITxnLoggerWithContext) (err error) {
				err = e.CreateVertexType(txnID, vertTableName, schema, logger)
				require.NoError(t, err)
				return nil
			},
			false,
		)
		require.NoError(t, err)

		err = Execute(
			&ticker,
			e,
			logger,
			func(txnID common.TxnID, e *Executor, logger common.ITxnLoggerWithContext) (err error) {
				err = e.InsertVertices(txnID, vertTableName, vertices, logger)
				require.NoError(t, err)
				return nil
			},
			false,
		)
		require.NoError(t, err)

		failedTxnID := common.TxnID(ticker.Add(1))
		ctxLogger := logger.WithContext(failedTxnID)
		require.NoError(t, ctxLogger.AppendBegin())
		for i := range nFailed {
			err := e.InsertVertex(failedTxnID, vertTableName, failedVertices[i], ctxLogger)
			require.NoError(t, err)
		}
	}()

	func() {
		e, pool, _, logger, err := setupExecutor(fs, catalogBasePath, 11, false)
		require.NoError(t, err)
		defer func() { require.NoError(t, pool.EnsureAllPagesUnpinnedAndUnlocked()) }()
		err = Execute(
			&ticker,
			e,
			logger,
			func(txnID common.TxnID, e *Executor, logger common.ITxnLoggerWithContext) (err error) {
				for i := range nSuccess {
					vert, err := e.SelectVertex(txnID, vertTableName, vertices[i].SystemID, logger)
					require.NoError(t, err)
					require.Equal(t, vert.Data[vertFieldName], vertices[i].Data[vertFieldName])
				}
				for i := range nFailed {
					_, err := e.SelectVertex(
						txnID,
						vertTableName,
						failedVertices[i].SystemID,
						logger,
					)
					require.ErrorIs(t, err, storage.ErrKeyNotFound)
				}
				return nil
			},
			false,
		)
		require.NoError(t, err)
	}()
}

// TestGetVertexesOnDepthConcurrent tests that GetVertexesOnDepth can be called concurrently
// from multiple goroutines safely since it's a read-only operation.
func TestGetVertexesOnDepthConcurrent(t *testing.T) {
	fs := afero.NewMemMapFs()
	catalogBasePath := "/tmp/graphdb_concurrent_test"
	poolPageCount := uint64(100)
	debugMode := true

	e, debugPool, _, logger, err := setupExecutor(fs, catalogBasePath, poolPageCount, debugMode)
	require.NoError(t, err)
	defer func() { require.NoError(t, debugPool.EnsureAllPagesUnpinnedAndUnlocked()) }()

	// Setup test data
	vertTableName := "person"
	edgeTableName := "friend"
	vertSchema := storage.Schema{
		{Name: "id", Type: storage.ColumnTypeInt64},
	}
	edgeSchema := storage.Schema{
		{Name: "weight", Type: storage.ColumnTypeInt64},
	}

	var ticker atomic.Uint64

	// Create a simple graph: A -> B -> C, A -> D
	// This creates vertices at different depths from A
	vertices := []storage.VertexInfo{
		{SystemID: storage.VertexSystemID(uuid.New()), Data: map[string]any{"id": int64(1)}}, // A
		{SystemID: storage.VertexSystemID(uuid.New()), Data: map[string]any{"id": int64(2)}}, // B
		{SystemID: storage.VertexSystemID(uuid.New()), Data: map[string]any{"id": int64(3)}}, // C
		{SystemID: storage.VertexSystemID(uuid.New()), Data: map[string]any{"id": int64(4)}}, // D
	}

	edges := []storage.EdgeInfo{
		{
			SystemID:    storage.EdgeSystemID(uuid.New()),
			SrcVertexID: vertices[0].SystemID,
			DstVertexID: vertices[1].SystemID,
			Data:        map[string]any{"weight": int64(1)},
		}, // A -> B
		{
			SystemID:    storage.EdgeSystemID(uuid.New()),
			SrcVertexID: vertices[1].SystemID,
			DstVertexID: vertices[2].SystemID,
			Data:        map[string]any{"weight": int64(2)},
		}, // B -> C
		{
			SystemID:    storage.EdgeSystemID(uuid.New()),
			SrcVertexID: vertices[0].SystemID,
			DstVertexID: vertices[3].SystemID,
			Data:        map[string]any{"weight": int64(3)},
		}, // A -> D
	}

	// Setup the graph
	err = Execute(
		&ticker,
		e,
		logger,
		func(txnID common.TxnID, e *Executor, logger common.ITxnLoggerWithContext) (err error) {
			err = e.CreateVertexType(txnID, vertTableName, vertSchema, logger)
			require.NoError(t, err)

			err = e.CreateEdgeType(txnID, edgeTableName, edgeSchema, "person", "person", logger)
			require.NoError(t, err)

			for _, vertex := range vertices {
				err = e.InsertVertex(txnID, vertTableName, vertex, logger)
				require.NoError(t, err)
			}

			for _, edge := range edges {
				err = e.InsertEdge(txnID, edgeTableName, edge, logger)
				require.NoError(t, err)
			}
			return nil
		},
		false,
	)
	require.NoError(t, err)

	// Test concurrent reads
	const numGoroutines = 10
	const numIterations = 5

	var wg sync.WaitGroup
	results := make([][]storage.VertexSystemIDWithRID, numGoroutines*numIterations)
	errors := make([]error, numGoroutines*numIterations)

	for i := 0; i < numGoroutines; i++ {
		wg.Add(1)
		go func(goroutineID int) {
			defer wg.Done()

			for j := 0; j < numIterations; j++ {
				index := goroutineID*numIterations + j

				err := Execute(
					&ticker,
					e,
					logger,
					func(txnID common.TxnID, e *Executor, logger common.ITxnLoggerWithContext) (err error) {
						// Test depth 1 from vertex A (should return B and D)
						result, err := e.GetVerticesOnDepth(
							txnID,
							vertTableName,
							vertices[0].SystemID, // A
							1,
							storage.AllowAllVerticesFilter,
							logger,
						)
						if err != nil {
							errors[index] = err
							return err
						}

						results[index] = result
						return nil
					},
					false,
				)
				if err != nil {
					errors[index] = err
				}
			}
		}(i)
	}

	wg.Wait()

	// Verify all operations succeeded
	for i, err := range errors {
		require.NoError(t, err, "Goroutine %d failed", i)
	}

	// Verify all results are consistent
	expectedVertices := []storage.VertexSystemID{
		vertices[1].SystemID,
		vertices[3].SystemID,
	} // B and D
	for i, result := range results {
		require.NotNil(t, result, "Result %d is nil", i)
		require.Len(t, result, 2, "Result %d should have 2 vertices", i)

		actualVertices := make([]storage.VertexSystemID, len(result))
		for j, v := range result {
			actualVertices[j] = v.V
		}
		require.ElementsMatch(
			t,
			expectedVertices,
			actualVertices,
			"Result %d vertices don't match expected",
			i,
		)
	}
}

// TestGetVertexesOnDepthConcurrentWithDifferentDepths tests concurrent queries with different depth
// parameters
func TestGetVertexesOnDepthConcurrentWithDifferentDepths(t *testing.T) {
	fs := afero.NewMemMapFs()
	catalogBasePath := "/tmp/graphdb_concurrent_depths_test"
	poolPageCount := uint64(100)
	debugMode := true

	e, debugPool, _, logger, err := setupExecutor(fs, catalogBasePath, poolPageCount, debugMode)
	require.NoError(t, err)
	defer func() { require.NoError(t, debugPool.EnsureAllPagesUnpinnedAndUnlocked()) }()

	// Setup test data - create a deeper graph: A -> B -> C -> D
	vertTableName := "person"
	edgeTableName := "friend"
	vertSchema := storage.Schema{
		{Name: "id", Type: storage.ColumnTypeInt64},
	}
	edgeSchema := storage.Schema{
		{Name: "weight", Type: storage.ColumnTypeInt64},
	}

	var ticker atomic.Uint64

	vertices := []storage.VertexInfo{
		{SystemID: storage.VertexSystemID(uuid.New()), Data: map[string]any{"id": int64(1)}}, // A
		{SystemID: storage.VertexSystemID(uuid.New()), Data: map[string]any{"id": int64(2)}}, // B
		{SystemID: storage.VertexSystemID(uuid.New()), Data: map[string]any{"id": int64(3)}}, // C
		{SystemID: storage.VertexSystemID(uuid.New()), Data: map[string]any{"id": int64(4)}}, // D
	}

	edges := []storage.EdgeInfo{
		{
			SystemID:    storage.EdgeSystemID(uuid.New()),
			SrcVertexID: vertices[0].SystemID,
			DstVertexID: vertices[1].SystemID,
			Data:        map[string]any{"weight": int64(1)},
		}, // A -> B
		{
			SystemID:    storage.EdgeSystemID(uuid.New()),
			SrcVertexID: vertices[1].SystemID,
			DstVertexID: vertices[2].SystemID,
			Data:        map[string]any{"weight": int64(2)},
		}, // B -> C
		{
			SystemID:    storage.EdgeSystemID(uuid.New()),
			SrcVertexID: vertices[2].SystemID,
			DstVertexID: vertices[3].SystemID,
			Data:        map[string]any{"weight": int64(3)},
		}, // C -> D
	}

	// Setup the graph
	err = Execute(
		&ticker,
		e,
		logger,
		func(txnID common.TxnID, e *Executor, logger common.ITxnLoggerWithContext) (err error) {
			err = e.CreateVertexType(txnID, vertTableName, vertSchema, logger)
			require.NoError(t, err)

			err = e.CreateEdgeType(txnID, edgeTableName, edgeSchema, "person", "person", logger)
			require.NoError(t, err)

			for _, vertex := range vertices {
				err = e.InsertVertex(txnID, vertTableName, vertex, logger)
				require.NoError(t, err)
			}

			for _, edge := range edges {
				err = e.InsertEdge(txnID, edgeTableName, edge, logger)
				require.NoError(t, err)
			}
			return nil
		},
		false,
	)
	require.NoError(t, err)

	// Test concurrent reads with different depths
	const numGoroutines = 8
	depths := []uint32{1, 2, 3}
	expectedResults := [][]storage.VertexSystemID{
		{vertices[1].SystemID}, // depth 1: B
		{vertices[2].SystemID}, // depth 2: C
		{vertices[3].SystemID}, // depth 3: D
	}

	var wg sync.WaitGroup
	results := make([][]storage.VertexSystemIDWithRID, numGoroutines*len(depths))
	errors := make([]error, numGoroutines*len(depths))

	for i := 0; i < numGoroutines; i++ {
		wg.Add(1)
		go func(goroutineID int) {
			defer wg.Done()

			for j, depth := range depths {
				index := goroutineID*len(depths) + j

				err := Execute(
					&ticker,
					e,
					logger,
					func(txnID common.TxnID, e *Executor, logger common.ITxnLoggerWithContext) (err error) {
						result, err := e.GetVerticesOnDepth(
							txnID,
							vertTableName,
							vertices[0].SystemID, // A
							depth,
							storage.AllowAllVerticesFilter,
							logger,
						)
						if err != nil {
							errors[index] = err
							return err
						}

						results[index] = result
						return nil
					},
					false,
				)
				if err != nil {
					errors[index] = err
				}
			}
		}(i)
	}

	wg.Wait()

	// Verify all operations succeeded
	for i, err := range errors {
		require.NoError(t, err, "Goroutine %d failed", i)
	}

	// Verify results are consistent for each depth
	for i := 0; i < numGoroutines; i++ {
		for j, depth := range depths {
			index := i*len(depths) + j
			result := results[index]
			expected := expectedResults[j]

			require.NotNil(t, result, "Result for depth %d, goroutine %d is nil", depth, i)
			require.Len(
				t,
				result,
				len(expected),
				"Result for depth %d, goroutine %d should have %d vertices",
				depth,
				i,
				len(expected),
			)

			actualVertices := make([]storage.VertexSystemID, len(result))
			for k, v := range result {
				actualVertices[k] = v.V
			}
			require.ElementsMatch(
				t,
				expected,
				actualVertices,
				"Result for depth %d, goroutine %d vertices don't match expected",
				depth,
				i,
			)
		}
	}
}

// TestGetVertexesOnDepthConcurrentWithDifferentStartVertices tests concurrent queries with
// different starting vertices
func TestGetVertexesOnDepthConcurrentWithDifferentStartVertices(t *testing.T) {
	fs := afero.NewMemMapFs()
	catalogBasePath := "/tmp/graphdb_concurrent_starts_test"
	poolPageCount := uint64(100)
	debugMode := true

	e, debugPool, _, logger, err := setupExecutor(fs, catalogBasePath, poolPageCount, debugMode)
	require.NoError(t, err)
	defer func() { require.NoError(t, debugPool.EnsureAllPagesUnpinnedAndUnlocked()) }()

	// Setup test data - create a graph with multiple starting points
	vertTableName := "person"
	edgeTableName := "friend"
	vertSchema := storage.Schema{
		{Name: "id", Type: storage.ColumnTypeInt64},
	}
	edgeSchema := storage.Schema{
		{Name: "weight", Type: storage.ColumnTypeInt64},
	}

	var ticker atomic.Uint64

	// Create graph: A -> B -> C, D -> E, F (isolated)
	vertices := []storage.VertexInfo{
		{SystemID: storage.VertexSystemID(uuid.New()), Data: map[string]any{"id": int64(1)}}, // A
		{SystemID: storage.VertexSystemID(uuid.New()), Data: map[string]any{"id": int64(2)}}, // B
		{SystemID: storage.VertexSystemID(uuid.New()), Data: map[string]any{"id": int64(3)}}, // C
		{SystemID: storage.VertexSystemID(uuid.New()), Data: map[string]any{"id": int64(4)}}, // D
		{SystemID: storage.VertexSystemID(uuid.New()), Data: map[string]any{"id": int64(5)}}, // E
		{SystemID: storage.VertexSystemID(uuid.New()), Data: map[string]any{"id": int64(6)}}, // F
	}

	edges := []storage.EdgeInfo{
		{
			SystemID:    storage.EdgeSystemID(uuid.New()),
			SrcVertexID: vertices[0].SystemID,
			DstVertexID: vertices[1].SystemID,
			Data:        map[string]any{"weight": int64(1)},
		}, // A -> B
		{
			SystemID:    storage.EdgeSystemID(uuid.New()),
			SrcVertexID: vertices[1].SystemID,
			DstVertexID: vertices[2].SystemID,
			Data:        map[string]any{"weight": int64(2)},
		}, // B -> C
		{
			SystemID:    storage.EdgeSystemID(uuid.New()),
			SrcVertexID: vertices[3].SystemID,
			DstVertexID: vertices[4].SystemID,
			Data:        map[string]any{"weight": int64(3)},
		}, // D -> E
	}

	// Setup the graph
	err = Execute(
		&ticker,
		e,
		logger,
		func(txnID common.TxnID, e *Executor, logger common.ITxnLoggerWithContext) (err error) {
			err = e.CreateVertexType(txnID, vertTableName, vertSchema, logger)
			require.NoError(t, err)

			err = e.CreateEdgeType(txnID, edgeTableName, edgeSchema, "person", "person", logger)
			require.NoError(t, err)

			for _, vertex := range vertices {
				err = e.InsertVertex(txnID, vertTableName, vertex, logger)
				require.NoError(t, err)
			}

			for _, edge := range edges {
				err = e.InsertEdge(txnID, edgeTableName, edge, logger)
				require.NoError(t, err)
			}
			return nil
		},
		false,
	)
	require.NoError(t, err)

	// Test concurrent reads from different starting vertices
	const numGoroutines = 6
	startVertices := []storage.VertexSystemID{
		vertices[0].SystemID,
		vertices[3].SystemID,
		vertices[5].SystemID,
	} // A, D, F
	expectedResults := [][]storage.VertexSystemID{
		{vertices[1].SystemID}, // A -> B at depth 1
		{vertices[4].SystemID}, // D -> E at depth 1
		{},                     // F has no neighbors
	}

	var wg sync.WaitGroup
	results := make([][]storage.VertexSystemIDWithRID, numGoroutines*len(startVertices))
	errors := make([]error, numGoroutines*len(startVertices))

	for i := 0; i < numGoroutines; i++ {
		wg.Add(1)
		go func(goroutineID int) {
			defer wg.Done()

			for j, startVertex := range startVertices {
				index := goroutineID*len(startVertices) + j

				err := Execute(
					&ticker,
					e,
					logger,
					func(txnID common.TxnID, e *Executor, logger common.ITxnLoggerWithContext) (err error) {
						result, err := e.GetVerticesOnDepth(
							txnID,
							vertTableName,
							startVertex,
							1, // depth 1
							storage.AllowAllVerticesFilter,
							logger,
						)
						if err != nil {
							errors[index] = err
							return err
						}

						results[index] = result
						return nil
					},
					false,
				)
				if err != nil {
					errors[index] = err
				}
			}
		}(i)
	}

	wg.Wait()

	// Verify all operations succeeded
	for i, err := range errors {
		require.NoError(t, err, "Goroutine %d failed", i)
	}

	// Verify results are consistent for each starting vertex
	for i := 0; i < numGoroutines; i++ {
		for j := range startVertices {
			index := i*len(startVertices) + j
			result := results[index]
			expected := expectedResults[j]

			require.NotNil(t, result, "Result for start vertex %d, goroutine %d is nil", j, i)
			require.Len(
				t,
				result,
				len(expected),
				"Result for start vertex %d, goroutine %d should have %d vertices",
				j,
				i,
				len(expected),
			)

			actualVertices := make([]storage.VertexSystemID, len(result))
			for k, v := range result {
				actualVertices[k] = v.V
			}
			require.ElementsMatch(
				t,
				expected,
				actualVertices,
				"Result for start vertex %d, goroutine %d vertices don't match expected",
				j,
				i,
			)
		}
	}
}

func TestGetVertexesOnDepthConcurrentWithDifferentStartVerticesAndDifferentDepths(t *testing.T) {
	fs := afero.NewMemMapFs()
	catalogBasePath := "/tmp/graphdb_concurrent_starts_and_depths_test"
	poolPageCount := uint64(100)
	debugMode := false

	e, debugPool, _, logger, err := setupExecutor(fs, catalogBasePath, poolPageCount, debugMode)
	require.NoError(t, err)
	defer func() { require.NoError(t, debugPool.EnsureAllPagesUnpinnedAndUnlocked()) }()

	var ticker atomic.Uint64

	vertTableName := "person"
	vertFieldName := "id"
	edgeTableName := "friend"
	edgesFieldName := "weight"

	setupTables(
		t,
		e,
		&ticker,
		vertTableName,
		vertFieldName,
		edgeTableName,
		edgesFieldName,
		logger,
	)

	graphInfo := generateRandomGraph(t, 100, 0.05, rand.New(rand.NewSource(42)), false)
	intToVertSystemID, edgesSystemInfo := instantiateGraph(
		t,
		&ticker,
		vertTableName,
		edgeTableName,
		e,
		logger,
		graphInfo.g,
		edgesFieldName,
		graphInfo.edgesInfo,
		vertFieldName,
		graphInfo.verticesInfo,
	)
	assertDBGraph(
		t,
		&ticker,
		e,
		logger,
		graphInfo,
		vertTableName,
		vertFieldName,
		edgeTableName,
		edgesFieldName,
		intToVertSystemID,
		edgesSystemInfo,
		2,
		1,
	)

	assertDBGraph(
		t,
		&ticker,
		e,
		logger,
		graphInfo,
		vertTableName,
		vertFieldName,
		edgeTableName,
		edgesFieldName,
		intToVertSystemID,
		edgesSystemInfo,
		2,
		10,
	)
}

func BenchmarkGetVertexesOnDepthSingleThreadedWithDifferentStartVerticesAndDifferentDepths(
	b *testing.B,
) {
	fs := afero.NewMemMapFs()
	catalogBasePath := "/tmp/graphdb_concurrent_starts_and_depths_test"
	poolPageCount := uint64(300)
	debugMode := false

	e, debugPool, _, logger, err := setupExecutor(fs, catalogBasePath, poolPageCount, debugMode)
	require.NoError(b, err)
	defer func() { require.NoError(b, debugPool.EnsureAllPagesUnpinnedAndUnlocked()) }()

	var ticker atomic.Uint64

	vertTableName := "person"
	vertFieldName := "id"
	edgeTableName := "friend"
	edgesFieldName := "weight"

	setupTables(
		b,
		e,
		&ticker,
		vertTableName,
		vertFieldName,
		edgeTableName,
		edgesFieldName,
		logger,
	)

	targetEdgeCountPerNode := 7
	connectivity := min(float32(targetEdgeCountPerNode)/float32(b.N), 0)
	graphInfo := generateRandomGraph(b, b.N, connectivity, rand.New(rand.NewSource(42)), false)
	intToVertSystemID, edgesSystemInfo := instantiateGraph(
		b,
		&ticker,
		vertTableName,
		edgeTableName,
		e,
		logger,
		graphInfo.g,
		edgesFieldName,
		graphInfo.edgesInfo,
		vertFieldName,
		graphInfo.verticesInfo,
	)

	b.ResetTimer()
	assertDBGraph(
		b,
		&ticker,
		e,
		logger,
		graphInfo,
		vertTableName,
		vertFieldName,
		edgeTableName,
		edgesFieldName,
		intToVertSystemID,
		edgesSystemInfo,
		2,
		1,
	)
}

func BenchmarkGetVertexesOnDepthConcurrentWithDifferentStartVerticesAndDifferentDepths(
	b *testing.B,
) {
	fs := afero.NewMemMapFs()
	catalogBasePath := "/tmp/graphdb_concurrent_starts_and_depths_test"
	poolPageCount := uint64(300)
	debugMode := false
=======

		setupTables(
			t,
			e,
			&ticker,
			vertTableName,
			verticesFieldName,
			edgeTableName,
			edgesFieldName,
			logger,
		)

		intToVertSystemID, edgesSystemInfo = instantiateGraph(
			t,
			&ticker,
			vertTableName,
			edgeTableName,
			e,
			logger,
			graphInfo.g,
			edgesFieldName,
			graphInfo.edgesInfo,
			verticesFieldName,
			graphInfo.verticesInfo,
		)

		t.Log("asserting a graph...")
		assertDBGraph(
			t,
			&ticker,
			e,
			logger,
			graphInfo,
			vertTableName,
			verticesFieldName,
			edgeTableName,
			edgesFieldName,
			intToVertSystemID,
			edgesSystemInfo,
			1,
			1,
		)
		require.NoError(t, pool.EnsureAllPagesUnpinnedAndUnlocked())
	}()

	func() {
		t.Log("recovering a graph...")
		e, _, _, logger, err := setupExecutor(fs, catalogBasePath, 10, false)

		b, err := logger.Dump(
			common.FileLocation{PageID: common.CheckpointInfoPageID + 1, SlotNum: 0},
		)
		require.NoError(t, err)
		t.Logf("Log file:\n%s", b)
>>>>>>> 0e0c3246

	e, debugPool, _, logger, err := setupExecutor(fs, catalogBasePath, poolPageCount, debugMode)
	require.NoError(b, err)
	defer func() { require.NoError(b, debugPool.EnsureAllPagesUnpinnedAndUnlocked()) }()

	var ticker atomic.Uint64

	vertTableName := "person"
	vertFieldName := "id"
	edgeTableName := "friend"
	edgesFieldName := "weight"

	setupTables(
		b,
		e,
		&ticker,
		vertTableName,
		vertFieldName,
		edgeTableName,
		edgesFieldName,
		logger,
	)

	graphInfo := generateRandomGraph(b, 1_000, 0.01, rand.New(rand.NewSource(42)), false)
	intToVertSystemID, edgesSystemInfo := instantiateGraph(
		b,
		&ticker,
		vertTableName,
		edgeTableName,
		e,
		logger,
		graphInfo.g,
		edgesFieldName,
		graphInfo.edgesInfo,
		vertFieldName,
		graphInfo.verticesInfo,
	)

	b.ResetTimer()
	assertDBGraph(
		b,
		&ticker,
		e,
		logger,
		graphInfo,
		vertTableName,
		vertFieldName,
		edgeTableName,
		edgesFieldName,
		intToVertSystemID,
		edgesSystemInfo,
		2,
		16,
	)
}

func insertVertexWithRetry(
	t testing.TB,
	ticker *atomic.Uint64,
	e *Executor,
	logger common.ITxnLogger,
	tableName string,
	vertex storage.VertexInfo,
) {
	inserted := false
	for !inserted {
		_ = Execute(
			ticker,
			e,
			logger,
<<<<<<< HEAD
			func(txnID common.TxnID, e *Executor, logger common.ITxnLoggerWithContext) (err error) {
				err = e.InsertVertex(txnID, tableName, vertex, logger)
				if err != nil {
					require.ErrorIs(t, err, txns.ErrDeadlockPrevention)
					return ErrRollback
				}
				inserted = true
				return nil
			},
			false,
=======
			graphInfo,
			vertTableName,
			verticesFieldName,
			edgeTableName,
			edgesFieldName,
			intToVertSystemID,
			edgesSystemInfo,
			1,
			1,
>>>>>>> 0e0c3246
		)
	}()
}

<<<<<<< HEAD
func TestConcurrentVertexInsertsSameTable(t *testing.T) {
	fs := afero.NewMemMapFs()
	catalogBasePath := "/tmp/graphdb_concurrent_inserts_same_table"
	poolPageCount := uint64(50)
	debugMode := false

	e, debugPool, _, logger, err := setupExecutor(fs, catalogBasePath, poolPageCount, debugMode)
	require.NoError(t, err)
	defer func() { require.NoError(t, debugPool.EnsureAllPagesUnpinnedAndUnlocked()) }()
=======
func TestRecoveryRandomized(t *testing.T) {
	fs := afero.NewOsFs()
	catalogBasePath := t.TempDir()
>>>>>>> 0e0c3246

	var ticker atomic.Uint64
	vertTableName := "person"
	vertFieldName := "id"

<<<<<<< HEAD
	// Create the vertex table
	err = Execute(
		&ticker,
		e,
		logger,
		func(txnID common.TxnID, e *Executor, logger common.ITxnLoggerWithContext) (err error) {
			schema := storage.Schema{{Name: vertFieldName, Type: storage.ColumnTypeInt64}}
			return e.CreateVertexType(txnID, vertTableName, schema, logger)
		},
		false,
	)
	require.NoError(t, err)

	// Prepare vertices
	const goroutines = 8
	const perGoroutine = 50
	total := goroutines * perGoroutine
	vertices := make([]storage.VertexInfo, total)
	for i := 0; i < total; i++ {
		vertices[i] = storage.VertexInfo{
			SystemID: storage.VertexSystemID(uuid.New()),
			Data: map[string]any{
				vertFieldName: int64(i + 1),
			},
		}
	}

	// Concurrent inserts with retry on deadlock
	var wg sync.WaitGroup
	for g := 0; g < goroutines; g++ {
		start := g * perGoroutine
		end := start + perGoroutine
		wg.Add(1)
		go func(start, end int) {
			defer wg.Done()
			for i := start; i < end; i++ {
				insertVertexWithRetry(t, &ticker, e, logger, vertTableName, vertices[i])
			}
		}(start, end)
	}
	wg.Wait()

	// Verify all vertices are present
	err = Execute(
		&ticker,
		e,
		logger,
		func(txnID common.TxnID, e *Executor, logger common.ITxnLoggerWithContext) (err error) {
			for i := 0; i < total; i++ {
				v, err := e.SelectVertex(txnID, vertTableName, vertices[i].SystemID, logger)
				require.NoError(t, err)
				require.Equal(t, int64(i+1), v.Data[vertFieldName])
			}
			return nil
		},
		false,
	)
	require.NoError(t, err)
}

func TestConcurrentVertexInsertsMultipleTables(t *testing.T) {
	fs := afero.NewMemMapFs()
	catalogBasePath := "/tmp/graphdb_concurrent_inserts_multiple_tables"
	pools := uint64(80)
	debug := false

	e, pool, _, logger, err := setupExecutor(fs, catalogBasePath, pools, debug)
	require.NoError(t, err)
	defer func() { require.NoError(t, pool.EnsureAllPagesUnpinnedAndUnlocked()) }()

	var ticker atomic.Uint64
	leftTable := "person_left"
	rightTable := "person_right"
	field := "id"

	// Create two vertex tables
	createTable := func(name string) {
		require.NoError(t, Execute(
			&ticker,
			e,
			logger,
			func(txnID common.TxnID, e *Executor, logger common.ITxnLoggerWithContext) (err error) {
				schema := storage.Schema{{Name: field, Type: storage.ColumnTypeInt64}}
				return e.CreateVertexType(txnID, name, schema, logger)
			},
			false,
		))
	}
	createTable(leftTable)
	createTable(rightTable)

	const g = 6
	const per = 40
	total := g * per
	leftVertices := make([]storage.VertexInfo, total)
	rightVertices := make([]storage.VertexInfo, total)
	for i := 0; i < total; i++ {
		leftVertices[i] = storage.VertexInfo{
			SystemID: storage.VertexSystemID(uuid.New()),
			Data:     map[string]any{field: int64(1000 + i)},
		}
		rightVertices[i] = storage.VertexInfo{
			SystemID: storage.VertexSystemID(uuid.New()),
			Data:     map[string]any{field: int64(2000 + i)},
		}
	}

	var wg sync.WaitGroup
	for i := 0; i < g; i++ {
		start := i * per
		end := start + per
		wg.Add(2)
		go func(s, eidx int) {
			defer wg.Done()
			for j := s; j < eidx; j++ {
				insertVertexWithRetry(t, &ticker, e, logger, leftTable, leftVertices[j])
			}
		}(start, end)
		go func(s, eidx int) {
			defer wg.Done()
			for j := s; j < eidx; j++ {
				insertVertexWithRetry(t, &ticker, e, logger, rightTable, rightVertices[j])
			}
		}(start, end)
	}
	wg.Wait()

	// Verify both tables
	verify := func(name string, verts []storage.VertexInfo, base int64) {
		require.NoError(t, Execute(
			&ticker,
			e,
			logger,
			func(txnID common.TxnID, e *Executor, logger common.ITxnLoggerWithContext) (err error) {
				for i := 0; i < total; i++ {
					v, err := e.SelectVertex(txnID, name, verts[i].SystemID, logger)
					require.NoError(t, err)
					require.Equal(t, base+int64(i), v.Data[field])
				}
				return nil
			},
			false,
		))
	}
	verify(leftTable, leftVertices, 1000)
	verify(rightTable, rightVertices, 2000)
}

func TestConcurrentVertexInsertsHighContention(t *testing.T) {
	fs := afero.NewMemMapFs()
	catalogBasePath := "/tmp/graphdb_concurrent_inserts_high_contention"
	// Intentionally small pool to increase page contention
	pools := uint64(20)
	debug := false

	e, pool, _, logger, err := setupExecutor(fs, catalogBasePath, pools, debug)
	require.NoError(t, err)
	defer func() { require.NoError(t, pool.EnsureAllPagesUnpinnedAndUnlocked()) }()

	var ticker atomic.Uint64
	table := "hot_vertices"
	field := "id"

=======
	graphInfo := generateRandomGraph(t, 100, 0.05, rand.New(rand.NewSource(42)), false)

	var intToVertSystemID map[int]storage.VertexSystemID
	var edgesSystemInfo map[utils.Pair[int, int]]storage.EdgeSystemID
	func() {
		e, pool, _, logger, err := setupExecutor(fs, catalogBasePath, 10, false)
		require.NoError(t, err)
		defer func() { require.NoError(t, pool.EnsureAllPagesUnpinnedAndUnlocked()) }()

		setupTables(
			t,
			e,
			&ticker,
			vertTableName,
			verticesFieldName,
			edgeTableName,
			edgesFieldName,
			logger,
		)

		intToVertSystemID, edgesSystemInfo = instantiateGraph(
			t,
			&ticker,
			vertTableName,
			edgeTableName,
			e,
			logger,
			graphInfo.g,
			edgesFieldName,
			graphInfo.edgesInfo,
			verticesFieldName,
			graphInfo.verticesInfo,
		)

		t.Log("asserting a graph...")
		assertDBGraph(
			t,
			&ticker,
			e,
			logger,
			graphInfo,
			vertTableName,
			verticesFieldName,
			edgeTableName,
			edgesFieldName,
			intToVertSystemID,
			edgesSystemInfo,
			1,
			1,
		)
		require.NoError(t, pool.EnsureAllPagesUnpinnedAndUnlocked())
	}()

	func() {
		t.Log("recovering a graph...")
		e, _, _, logger, err := setupExecutor(fs, catalogBasePath, 10, false)

		require.NoError(t, err)
		t.Log("asserting a graph after recovery...")
		assertDBGraph(
			t,
			&ticker,
			e,
			logger,
			graphInfo,
			vertTableName,
			verticesFieldName,
			edgeTableName,
			edgesFieldName,
			intToVertSystemID,
			edgesSystemInfo,
			1,
			1,
		)

		secondVertTableName := "person2"
		secondVerticesFieldName := "money2"
		secondEdgeTableName := "indepted_to2"
		secondEdgesFieldName := "debt_amount2"
		secondGraphInfo := generateRandomGraph(t, 100, 0.05, rand.New(rand.NewSource(42)), false)

		setupTables(
			t,
			e,
			&ticker,
			secondVertTableName,
			secondVerticesFieldName,
			secondEdgeTableName,
			secondEdgesFieldName,
			logger,
		)

		secondIntToVertSystemID, secondEdgesSystemInfo := instantiateGraph(
			t,
			&ticker,
			secondVertTableName,
			secondEdgeTableName,
			e,
			logger,
			secondGraphInfo.g,
			secondEdgesFieldName,
			secondGraphInfo.edgesInfo,
			secondVerticesFieldName,
			secondGraphInfo.verticesInfo,
		)
		assertDBGraph(
			t,
			&ticker,
			e,
			logger,
			secondGraphInfo,
			secondVertTableName,
			secondVerticesFieldName,
			secondEdgeTableName,
			secondEdgesFieldName,
			secondIntToVertSystemID,
			secondEdgesSystemInfo,
			1,
			1,
		)
		assertDBGraph(
			t,
			&ticker,
			e,
			logger,
			graphInfo,
			vertTableName,
			verticesFieldName,
			edgeTableName,
			edgesFieldName,
			intToVertSystemID,
			edgesSystemInfo,
			1,
			1,
		)
	}()
}

func TestRecoveryCheckpoint(t *testing.T) {
	catalogBasePath := "/tmp/graphdb_test"
	fs := afero.NewMemMapFs()

	ticker := atomic.Uint64{}
	vertTableName := "person"
	vertFieldName := "money"
	edgeTableName := "indepted_to"
	edgeFieldName := "debt_amount"

	graphInfo := generateRandomGraph(t, 100, 0.05, rand.New(rand.NewSource(42)), false)
	var intToVertSystemID map[int]storage.VertexSystemID
	var edgesSystemInfo map[utils.Pair[int, int]]storage.EdgeSystemID

	func() {
		e, pool, _, logger, err := setupExecutor(fs, catalogBasePath, 10, false)
		require.NoError(t, err)
		defer func() { require.NoError(t, pool.EnsureAllPagesUnpinnedAndUnlocked()) }()
		setupTables(
			t,
			e,
			&ticker,
			vertTableName,
			vertFieldName,
			edgeTableName,
			edgeFieldName,
			logger,
		)
		intToVertSystemID, edgesSystemInfo = instantiateGraph(
			t,
			&ticker,
			vertTableName,
			edgeTableName,
			e,
			logger,
			graphInfo.g,
			edgeFieldName,
			graphInfo.edgesInfo,
			vertFieldName,
			graphInfo.verticesInfo,
		)

		require.NoError(t, pool.FlushAllPages())
		assertDBGraph(
			t,
			&ticker,
			e,
			logger,
			graphInfo,
			vertTableName,
			vertFieldName,
			edgeTableName,
			edgeFieldName,
			intToVertSystemID,
			edgesSystemInfo,
			1,
			1,
		)
	}()

	secondVertTableName := "person2"
	secondVerticesFieldName := "money2"
	secondEdgeTableName := "indepted_to2"
	secondEdgesFieldName := "debt_amount2"

	secondGraphInfo := generateRandomGraph(t, 100, 0.05, rand.New(rand.NewSource(42)), false)

	var secondIntToVertSystemID map[int]storage.VertexSystemID
	var secondEdgesSystemInfo map[utils.Pair[int, int]]storage.EdgeSystemID
	func() {
		e, pool, _, logger, err := setupExecutor(fs, catalogBasePath, 10, false)
		require.NoError(t, err)
		require.NoError(t, pool.EnsureAllPagesUnpinnedAndUnlocked())

		assertDBGraph(
			t,
			&ticker,
			e,
			logger,
			graphInfo,
			vertTableName,
			vertFieldName,
			edgeTableName,
			edgeFieldName,
			intToVertSystemID,
			edgesSystemInfo,
			1,
			1,
		)

		setupTables(
			t,
			e,
			&ticker,
			secondVertTableName,
			secondVerticesFieldName,
			secondEdgeTableName,
			secondEdgesFieldName,
			logger,
		)

		secondIntToVertSystemID, secondEdgesSystemInfo = instantiateGraph(
			t,
			&ticker,
			secondVertTableName,
			secondEdgeTableName,
			e,
			logger,
			secondGraphInfo.g,
			secondEdgesFieldName,
			secondGraphInfo.edgesInfo,
			secondVerticesFieldName,
			secondGraphInfo.verticesInfo,
		)

		assertDBGraph(
			t,
			&ticker,
			e,
			logger,
			secondGraphInfo,
			secondVertTableName,
			secondVerticesFieldName,
			secondEdgeTableName,
			secondEdgesFieldName,
			secondIntToVertSystemID,
			secondEdgesSystemInfo,
			1,
			1,
		)
	}()

	func() {
		e, pool, _, logger, err := setupExecutor(fs, catalogBasePath, 10, false)
		require.NoError(t, err)
		require.NoError(t, pool.EnsureAllPagesUnpinnedAndUnlocked())

		assertDBGraph(
			t,
			&ticker,
			e,
			logger,
			graphInfo,
			vertTableName,
			vertFieldName,
			edgeTableName,
			edgeFieldName,
			intToVertSystemID,
			edgesSystemInfo,
			1,
			1,
		)
		assertDBGraph(
			t,
			&ticker,
			e,
			logger,
			secondGraphInfo,
			secondVertTableName,
			secondVerticesFieldName,
			secondEdgeTableName,
			secondEdgesFieldName,
			secondIntToVertSystemID,
			secondEdgesSystemInfo,
			1,
			1,
		)
	}()
}

func TestSimpleUnfinishedTxnRecovery(t *testing.T) {
	catalogBasePath := "/tmp/graphdb_test"
	fs := afero.NewMemMapFs()

	const (
		nSuccess = 100
		nFailed  = 100
	)

	ticker := atomic.Uint64{}
	vertTableName := "person"
	vertFieldName := "money"
	schema := storage.Schema{
		{Name: vertFieldName, Type: storage.ColumnTypeInt64},
	}

	vertices := make([]storage.VertexInfo, nSuccess)
	for i := range nSuccess {
		vertices[i] = storage.VertexInfo{
			SystemID: storage.VertexSystemID(uuid.New()),
			Data: map[string]any{
				vertFieldName: int64(i),
			},
		}
	}

	failedVertices := make([]storage.VertexInfo, nFailed)
	for i := range nFailed {
		failedVertices[i] = storage.VertexInfo{
			SystemID: storage.VertexSystemID(uuid.New()),
			Data: map[string]any{
				vertFieldName: int64(i + nSuccess),
			},
		}
	}

	func() {
		e, pool, _, logger, err := setupExecutor(fs, catalogBasePath, 23, false)
		require.NoError(t, err)
		defer func() { require.NoError(t, pool.EnsureAllPagesUnpinnedAndUnlocked()) }()

		err = Execute(
			&ticker,
			e,
			logger,
			func(txnID common.TxnID, e *Executor, logger common.ITxnLoggerWithContext) (err error) {
				err = e.CreateVertexType(txnID, vertTableName, schema, logger)
				require.NoError(t, err)
				return nil
			},
			false,
		)
		require.NoError(t, err)

		err = Execute(
			&ticker,
			e,
			logger,
			func(txnID common.TxnID, e *Executor, logger common.ITxnLoggerWithContext) (err error) {
				err = e.InsertVertices(txnID, vertTableName, vertices, logger)
				require.NoError(t, err)
				return nil
			},
			false,
		)
		require.NoError(t, err)

		failedTxnID := common.TxnID(ticker.Add(1))
		ctxLogger := logger.WithContext(failedTxnID)
		require.NoError(t, ctxLogger.AppendBegin())
		for i := range nFailed {
			err := e.InsertVertex(failedTxnID, vertTableName, failedVertices[i], ctxLogger)
			require.NoError(t, err)
		}
	}()

	func() {
		e, pool, _, logger, err := setupExecutor(fs, catalogBasePath, 11, false)
		require.NoError(t, err)
		defer func() { require.NoError(t, pool.EnsureAllPagesUnpinnedAndUnlocked()) }()
		err = Execute(
			&ticker,
			e,
			logger,
			func(txnID common.TxnID, e *Executor, logger common.ITxnLoggerWithContext) (err error) {
				for i := range nSuccess {
					vert, err := e.SelectVertex(txnID, vertTableName, vertices[i].SystemID, logger)
					require.NoError(t, err)
					require.Equal(t, vert.Data[vertFieldName], vertices[i].Data[vertFieldName])
				}
				for i := range nFailed {
					_, err := e.SelectVertex(
						txnID,
						vertTableName,
						failedVertices[i].SystemID,
						logger,
					)
					require.ErrorIs(t, err, storage.ErrKeyNotFound)
				}
				return nil
			},
			false,
		)
		require.NoError(t, err)
	}()
}

// TestGetVertexesOnDepthConcurrent tests that GetVertexesOnDepth can be called concurrently
// from multiple goroutines safely since it's a read-only operation.
func TestGetVertexesOnDepthConcurrent(t *testing.T) {
	fs := afero.NewMemMapFs()
	catalogBasePath := "/tmp/graphdb_concurrent_test"
	poolPageCount := uint64(100)
	debugMode := true

	e, debugPool, _, logger, err := setupExecutor(fs, catalogBasePath, poolPageCount, debugMode)
	require.NoError(t, err)
	defer func() { require.NoError(t, debugPool.EnsureAllPagesUnpinnedAndUnlocked()) }()

	// Setup test data
	vertTableName := "person"
	edgeTableName := "friend"
	vertSchema := storage.Schema{
		{Name: "id", Type: storage.ColumnTypeInt64},
	}
	edgeSchema := storage.Schema{
		{Name: "weight", Type: storage.ColumnTypeInt64},
	}

	var ticker atomic.Uint64

	// Create a simple graph: A -> B -> C, A -> D
	// This creates vertices at different depths from A
	vertices := []storage.VertexInfo{
		{SystemID: storage.VertexSystemID(uuid.New()), Data: map[string]any{"id": int64(1)}}, // A
		{SystemID: storage.VertexSystemID(uuid.New()), Data: map[string]any{"id": int64(2)}}, // B
		{SystemID: storage.VertexSystemID(uuid.New()), Data: map[string]any{"id": int64(3)}}, // C
		{SystemID: storage.VertexSystemID(uuid.New()), Data: map[string]any{"id": int64(4)}}, // D
	}

	edges := []storage.EdgeInfo{
		{
			SystemID:    storage.EdgeSystemID(uuid.New()),
			SrcVertexID: vertices[0].SystemID,
			DstVertexID: vertices[1].SystemID,
			Data:        map[string]any{"weight": int64(1)},
		}, // A -> B
		{
			SystemID:    storage.EdgeSystemID(uuid.New()),
			SrcVertexID: vertices[1].SystemID,
			DstVertexID: vertices[2].SystemID,
			Data:        map[string]any{"weight": int64(2)},
		}, // B -> C
		{
			SystemID:    storage.EdgeSystemID(uuid.New()),
			SrcVertexID: vertices[0].SystemID,
			DstVertexID: vertices[3].SystemID,
			Data:        map[string]any{"weight": int64(3)},
		}, // A -> D
	}

	// Setup the graph
	err = Execute(
		&ticker,
		e,
		logger,
		func(txnID common.TxnID, e *Executor, logger common.ITxnLoggerWithContext) (err error) {
			err = e.CreateVertexType(txnID, vertTableName, vertSchema, logger)
			require.NoError(t, err)

			err = e.CreateEdgeType(txnID, edgeTableName, edgeSchema, "person", "person", logger)
			require.NoError(t, err)

			for _, vertex := range vertices {
				err = e.InsertVertex(txnID, vertTableName, vertex, logger)
				require.NoError(t, err)
			}

			for _, edge := range edges {
				err = e.InsertEdge(txnID, edgeTableName, edge, logger)
				require.NoError(t, err)
			}
			return nil
		},
		false,
	)
	require.NoError(t, err)

	// Test concurrent reads
	const numGoroutines = 10
	const numIterations = 5

	var wg sync.WaitGroup
	results := make([][]storage.VertexSystemIDWithRID, numGoroutines*numIterations)
	errors := make([]error, numGoroutines*numIterations)

	for i := 0; i < numGoroutines; i++ {
		wg.Add(1)
		go func(goroutineID int) {
			defer wg.Done()

			for j := 0; j < numIterations; j++ {
				index := goroutineID*numIterations + j

				err := Execute(
					&ticker,
					e,
					logger,
					func(txnID common.TxnID, e *Executor, logger common.ITxnLoggerWithContext) (err error) {
						// Test depth 1 from vertex A (should return B and D)
						result, err := e.GetVerticesOnDepth(
							txnID,
							vertTableName,
							vertices[0].SystemID, // A
							1,
							storage.AllowAllVerticesFilter,
							logger,
						)
						if err != nil {
							errors[index] = err
							return err
						}

						results[index] = result
						return nil
					},
					false,
				)
				if err != nil {
					errors[index] = err
				}
			}
		}(i)
	}

	wg.Wait()

	// Verify all operations succeeded
	for i, err := range errors {
		require.NoError(t, err, "Goroutine %d failed", i)
	}

	// Verify all results are consistent
	expectedVertices := []storage.VertexSystemID{
		vertices[1].SystemID,
		vertices[3].SystemID,
	} // B and D
	for i, result := range results {
		require.NotNil(t, result, "Result %d is nil", i)
		require.Len(t, result, 2, "Result %d should have 2 vertices", i)

		actualVertices := make([]storage.VertexSystemID, len(result))
		for j, v := range result {
			actualVertices[j] = v.V
		}
		require.ElementsMatch(
			t,
			expectedVertices,
			actualVertices,
			"Result %d vertices don't match expected",
			i,
		)
	}
}

// TestGetVertexesOnDepthConcurrentWithDifferentDepths tests concurrent queries with different depth
// parameters
func TestGetVertexesOnDepthConcurrentWithDifferentDepths(t *testing.T) {
	fs := afero.NewMemMapFs()
	catalogBasePath := "/tmp/graphdb_concurrent_depths_test"
	poolPageCount := uint64(100)
	debugMode := true

	e, debugPool, _, logger, err := setupExecutor(fs, catalogBasePath, poolPageCount, debugMode)
	require.NoError(t, err)
	defer func() { require.NoError(t, debugPool.EnsureAllPagesUnpinnedAndUnlocked()) }()

	// Setup test data - create a deeper graph: A -> B -> C -> D
	vertTableName := "person"
	edgeTableName := "friend"
	vertSchema := storage.Schema{
		{Name: "id", Type: storage.ColumnTypeInt64},
	}
	edgeSchema := storage.Schema{
		{Name: "weight", Type: storage.ColumnTypeInt64},
	}

	var ticker atomic.Uint64

	vertices := []storage.VertexInfo{
		{SystemID: storage.VertexSystemID(uuid.New()), Data: map[string]any{"id": int64(1)}}, // A
		{SystemID: storage.VertexSystemID(uuid.New()), Data: map[string]any{"id": int64(2)}}, // B
		{SystemID: storage.VertexSystemID(uuid.New()), Data: map[string]any{"id": int64(3)}}, // C
		{SystemID: storage.VertexSystemID(uuid.New()), Data: map[string]any{"id": int64(4)}}, // D
	}

	edges := []storage.EdgeInfo{
		{
			SystemID:    storage.EdgeSystemID(uuid.New()),
			SrcVertexID: vertices[0].SystemID,
			DstVertexID: vertices[1].SystemID,
			Data:        map[string]any{"weight": int64(1)},
		}, // A -> B
		{
			SystemID:    storage.EdgeSystemID(uuid.New()),
			SrcVertexID: vertices[1].SystemID,
			DstVertexID: vertices[2].SystemID,
			Data:        map[string]any{"weight": int64(2)},
		}, // B -> C
		{
			SystemID:    storage.EdgeSystemID(uuid.New()),
			SrcVertexID: vertices[2].SystemID,
			DstVertexID: vertices[3].SystemID,
			Data:        map[string]any{"weight": int64(3)},
		}, // C -> D
	}

	// Setup the graph
	err = Execute(
		&ticker,
		e,
		logger,
		func(txnID common.TxnID, e *Executor, logger common.ITxnLoggerWithContext) (err error) {
			err = e.CreateVertexType(txnID, vertTableName, vertSchema, logger)
			require.NoError(t, err)

			err = e.CreateEdgeType(txnID, edgeTableName, edgeSchema, "person", "person", logger)
			require.NoError(t, err)

			for _, vertex := range vertices {
				err = e.InsertVertex(txnID, vertTableName, vertex, logger)
				require.NoError(t, err)
			}

			for _, edge := range edges {
				err = e.InsertEdge(txnID, edgeTableName, edge, logger)
				require.NoError(t, err)
			}
			return nil
		},
		false,
	)
	require.NoError(t, err)

	// Test concurrent reads with different depths
	const numGoroutines = 8
	depths := []uint32{1, 2, 3}
	expectedResults := [][]storage.VertexSystemID{
		{vertices[1].SystemID}, // depth 1: B
		{vertices[2].SystemID}, // depth 2: C
		{vertices[3].SystemID}, // depth 3: D
	}

	var wg sync.WaitGroup
	results := make([][]storage.VertexSystemIDWithRID, numGoroutines*len(depths))
	errors := make([]error, numGoroutines*len(depths))

	for i := 0; i < numGoroutines; i++ {
		wg.Add(1)
		go func(goroutineID int) {
			defer wg.Done()

			for j, depth := range depths {
				index := goroutineID*len(depths) + j

				err := Execute(
					&ticker,
					e,
					logger,
					func(txnID common.TxnID, e *Executor, logger common.ITxnLoggerWithContext) (err error) {
						result, err := e.GetVerticesOnDepth(
							txnID,
							vertTableName,
							vertices[0].SystemID, // A
							depth,
							storage.AllowAllVerticesFilter,
							logger,
						)
						if err != nil {
							errors[index] = err
							return err
						}

						results[index] = result
						return nil
					},
					false,
				)
				if err != nil {
					errors[index] = err
				}
			}
		}(i)
	}

	wg.Wait()

	// Verify all operations succeeded
	for i, err := range errors {
		require.NoError(t, err, "Goroutine %d failed", i)
	}

	// Verify results are consistent for each depth
	for i := 0; i < numGoroutines; i++ {
		for j, depth := range depths {
			index := i*len(depths) + j
			result := results[index]
			expected := expectedResults[j]

			require.NotNil(t, result, "Result for depth %d, goroutine %d is nil", depth, i)
			require.Len(
				t,
				result,
				len(expected),
				"Result for depth %d, goroutine %d should have %d vertices",
				depth,
				i,
				len(expected),
			)

			actualVertices := make([]storage.VertexSystemID, len(result))
			for k, v := range result {
				actualVertices[k] = v.V
			}
			require.ElementsMatch(
				t,
				expected,
				actualVertices,
				"Result for depth %d, goroutine %d vertices don't match expected",
				depth,
				i,
			)
		}
	}
}

// TestGetVertexesOnDepthConcurrentWithDifferentStartVertices tests concurrent queries with
// different starting vertices
func TestGetVertexesOnDepthConcurrentWithDifferentStartVertices(t *testing.T) {
	fs := afero.NewMemMapFs()
	catalogBasePath := "/tmp/graphdb_concurrent_starts_test"
	poolPageCount := uint64(100)
	debugMode := true

	e, debugPool, _, logger, err := setupExecutor(fs, catalogBasePath, poolPageCount, debugMode)
	require.NoError(t, err)
	defer func() { require.NoError(t, debugPool.EnsureAllPagesUnpinnedAndUnlocked()) }()

	// Setup test data - create a graph with multiple starting points
	vertTableName := "person"
	edgeTableName := "friend"
	vertSchema := storage.Schema{
		{Name: "id", Type: storage.ColumnTypeInt64},
	}
	edgeSchema := storage.Schema{
		{Name: "weight", Type: storage.ColumnTypeInt64},
	}

	var ticker atomic.Uint64

	// Create graph: A -> B -> C, D -> E, F (isolated)
	vertices := []storage.VertexInfo{
		{SystemID: storage.VertexSystemID(uuid.New()), Data: map[string]any{"id": int64(1)}}, // A
		{SystemID: storage.VertexSystemID(uuid.New()), Data: map[string]any{"id": int64(2)}}, // B
		{SystemID: storage.VertexSystemID(uuid.New()), Data: map[string]any{"id": int64(3)}}, // C
		{SystemID: storage.VertexSystemID(uuid.New()), Data: map[string]any{"id": int64(4)}}, // D
		{SystemID: storage.VertexSystemID(uuid.New()), Data: map[string]any{"id": int64(5)}}, // E
		{SystemID: storage.VertexSystemID(uuid.New()), Data: map[string]any{"id": int64(6)}}, // F
	}

	edges := []storage.EdgeInfo{
		{
			SystemID:    storage.EdgeSystemID(uuid.New()),
			SrcVertexID: vertices[0].SystemID,
			DstVertexID: vertices[1].SystemID,
			Data:        map[string]any{"weight": int64(1)},
		}, // A -> B
		{
			SystemID:    storage.EdgeSystemID(uuid.New()),
			SrcVertexID: vertices[1].SystemID,
			DstVertexID: vertices[2].SystemID,
			Data:        map[string]any{"weight": int64(2)},
		}, // B -> C
		{
			SystemID:    storage.EdgeSystemID(uuid.New()),
			SrcVertexID: vertices[3].SystemID,
			DstVertexID: vertices[4].SystemID,
			Data:        map[string]any{"weight": int64(3)},
		}, // D -> E
	}

	// Setup the graph
	err = Execute(
		&ticker,
		e,
		logger,
		func(txnID common.TxnID, e *Executor, logger common.ITxnLoggerWithContext) (err error) {
			err = e.CreateVertexType(txnID, vertTableName, vertSchema, logger)
			require.NoError(t, err)

			err = e.CreateEdgeType(txnID, edgeTableName, edgeSchema, "person", "person", logger)
			require.NoError(t, err)

			for _, vertex := range vertices {
				err = e.InsertVertex(txnID, vertTableName, vertex, logger)
				require.NoError(t, err)
			}

			for _, edge := range edges {
				err = e.InsertEdge(txnID, edgeTableName, edge, logger)
				require.NoError(t, err)
			}
			return nil
		},
		false,
	)
	require.NoError(t, err)

	// Test concurrent reads from different starting vertices
	const numGoroutines = 6
	startVertices := []storage.VertexSystemID{
		vertices[0].SystemID,
		vertices[3].SystemID,
		vertices[5].SystemID,
	} // A, D, F
	expectedResults := [][]storage.VertexSystemID{
		{vertices[1].SystemID}, // A -> B at depth 1
		{vertices[4].SystemID}, // D -> E at depth 1
		{},                     // F has no neighbors
	}

	var wg sync.WaitGroup
	results := make([][]storage.VertexSystemIDWithRID, numGoroutines*len(startVertices))
	errors := make([]error, numGoroutines*len(startVertices))

	for i := 0; i < numGoroutines; i++ {
		wg.Add(1)
		go func(goroutineID int) {
			defer wg.Done()

			for j, startVertex := range startVertices {
				index := goroutineID*len(startVertices) + j

				err := Execute(
					&ticker,
					e,
					logger,
					func(txnID common.TxnID, e *Executor, logger common.ITxnLoggerWithContext) (err error) {
						result, err := e.GetVerticesOnDepth(
							txnID,
							vertTableName,
							startVertex,
							1, // depth 1
							storage.AllowAllVerticesFilter,
							logger,
						)
						if err != nil {
							errors[index] = err
							return err
						}

						results[index] = result
						return nil
					},
					false,
				)
				if err != nil {
					errors[index] = err
				}
			}
		}(i)
	}

	wg.Wait()

	// Verify all operations succeeded
	for i, err := range errors {
		require.NoError(t, err, "Goroutine %d failed", i)
	}

	// Verify results are consistent for each starting vertex
	for i := 0; i < numGoroutines; i++ {
		for j := range startVertices {
			index := i*len(startVertices) + j
			result := results[index]
			expected := expectedResults[j]

			require.NotNil(t, result, "Result for start vertex %d, goroutine %d is nil", j, i)
			require.Len(
				t,
				result,
				len(expected),
				"Result for start vertex %d, goroutine %d should have %d vertices",
				j,
				i,
				len(expected),
			)

			actualVertices := make([]storage.VertexSystemID, len(result))
			for k, v := range result {
				actualVertices[k] = v.V
			}
			require.ElementsMatch(
				t,
				expected,
				actualVertices,
				"Result for start vertex %d, goroutine %d vertices don't match expected",
				j,
				i,
			)
		}
	}
}

func TestGetVertexesOnDepthConcurrentWithDifferentStartVerticesAndDifferentDepths(t *testing.T) {
	fs := afero.NewOsFs()
	catalogBasePath := t.TempDir()
	poolPageCount := uint64(100)
	debugMode := false

	e, debugPool, _, logger, err := setupExecutor(fs, catalogBasePath, poolPageCount, debugMode)
	require.NoError(t, err)
	defer func() { require.NoError(t, debugPool.EnsureAllPagesUnpinnedAndUnlocked()) }()

	var ticker atomic.Uint64

	vertTableName := "person"
	vertFieldName := "id"
	edgeTableName := "friend"
	edgesFieldName := "weight"

	setupTables(
		t,
		e,
		&ticker,
		vertTableName,
		vertFieldName,
		edgeTableName,
		edgesFieldName,
		logger,
	)

	graphInfo := generateRandomGraph(t, 300, 0.05, rand.New(rand.NewSource(42)), false)
	intToVertSystemID, edgesSystemInfo := instantiateGraph(
		t,
		&ticker,
		vertTableName,
		edgeTableName,
		e,
		logger,
		graphInfo.g,
		edgesFieldName,
		graphInfo.edgesInfo,
		vertFieldName,
		graphInfo.verticesInfo,
	)
	t.Log("[one thread] asserting a graph...")
	assertDBGraph(
		t,
		&ticker,
		e,
		logger,
		graphInfo,
		vertTableName,
		vertFieldName,
		edgeTableName,
		edgesFieldName,
		intToVertSystemID,
		edgesSystemInfo,
		2,
		1,
	)

	t.Log("[concurrent] asserting a graph...")
	assertDBGraph(
		t,
		&ticker,
		e,
		logger,
		graphInfo,
		vertTableName,
		vertFieldName,
		edgeTableName,
		edgesFieldName,
		intToVertSystemID,
		edgesSystemInfo,
		2,
		128,
	)
}

func BenchmarkGetVertexesOnDepthSingleThreadedWithDifferentStartVerticesAndDifferentDepths(
	b *testing.B,
) {
	fs := afero.NewOsFs()
	catalogBasePath := b.TempDir()
	poolPageCount := uint64(300_000)
	debugMode := false

	e, debugPool, _, logger, err := setupExecutor(fs, catalogBasePath, poolPageCount, debugMode)
	require.NoError(b, err)
	defer func() { require.NoError(b, debugPool.EnsureAllPagesUnpinnedAndUnlocked()) }()

	var ticker atomic.Uint64

	vertTableName := "person"
	vertFieldName := "id"
	edgeTableName := "friend"
	edgesFieldName := "weight"

	setupTables(
		b,
		e,
		&ticker,
		vertTableName,
		vertFieldName,
		edgeTableName,
		edgesFieldName,
		logger,
	)

	targetEdgeCountPerNode := 7
	connectivity := min(max(float32(targetEdgeCountPerNode)/float32(b.N), 0), 1)
	graphInfo := generateRandomGraph(b, b.N, connectivity, rand.New(rand.NewSource(42)), false)
	intToVertSystemID, edgesSystemInfo := instantiateGraph(
		b,
		&ticker,
		vertTableName,
		edgeTableName,
		e,
		logger,
		graphInfo.g,
		edgesFieldName,
		graphInfo.edgesInfo,
		vertFieldName,
		graphInfo.verticesInfo,
	)

	b.ResetTimer()
	assertDBGraph(
		b,
		&ticker,
		e,
		logger,
		graphInfo,
		vertTableName,
		vertFieldName,
		edgeTableName,
		edgesFieldName,
		intToVertSystemID,
		edgesSystemInfo,
		2,
		1,
	)
}

func BenchmarkGetVertexesOnDepthConcurrentWithDifferentStartVerticesAndDifferentDepths(
	b *testing.B,
) {
	fs := afero.NewOsFs()
	catalogBasePath := b.TempDir()
	poolPageCount := uint64(300_000)
	debugMode := false

	e, debugPool, _, logger, err := setupExecutor(fs, catalogBasePath, poolPageCount, debugMode)
	require.NoError(b, err)
	defer func() { require.NoError(b, debugPool.EnsureAllPagesUnpinnedAndUnlocked()) }()

	var ticker atomic.Uint64

	vertTableName := "person"
	vertFieldName := "id"
	edgeTableName := "friend"
	edgesFieldName := "weight"

	setupTables(
		b,
		e,
		&ticker,
		vertTableName,
		vertFieldName,
		edgeTableName,
		edgesFieldName,
		logger,
	)

	targetEdgeCountPerNode := 7
	connectivity := min(max(float32(targetEdgeCountPerNode)/float32(b.N), 0), 1)
	graphInfo := generateRandomGraph(b, b.N, connectivity, rand.New(rand.NewSource(42)), false)
	intToVertSystemID, edgesSystemInfo := instantiateGraph(
		b,
		&ticker,
		vertTableName,
		edgeTableName,
		e,
		logger,
		graphInfo.g,
		edgesFieldName,
		graphInfo.edgesInfo,
		vertFieldName,
		graphInfo.verticesInfo,
	)

	b.ResetTimer()
	assertDBGraph(
		b,
		&ticker,
		e,
		logger,
		graphInfo,
		vertTableName,
		vertFieldName,
		edgeTableName,
		edgesFieldName,
		intToVertSystemID,
		edgesSystemInfo,
		2,
		10_000,
	)
}

func insertVertexWithRetry(
	t testing.TB,
	ticker *atomic.Uint64,
	e *Executor,
	logger common.ITxnLogger,
	tableName string,
	vertex storage.VertexInfo,
) {
	inserted := false
	for !inserted {
		_ = Execute(
			ticker,
			e,
			logger,
			func(txnID common.TxnID, e *Executor, logger common.ITxnLoggerWithContext) (err error) {
				err = e.InsertVertex(txnID, tableName, vertex, logger)
				if err != nil {
					require.ErrorIs(t, err, txns.ErrDeadlockPrevention)
					return ErrRollback
				}
				inserted = true
				return nil
			},
			false,
		)
	}
}

func TestConcurrentVertexInsertsSameTable(t *testing.T) {
	fs := afero.NewMemMapFs()
	catalogBasePath := "/tmp/graphdb_concurrent_inserts_same_table"
	poolPageCount := uint64(50)
	debugMode := false

	e, debugPool, _, logger, err := setupExecutor(fs, catalogBasePath, poolPageCount, debugMode)
	require.NoError(t, err)
	defer func() { require.NoError(t, debugPool.EnsureAllPagesUnpinnedAndUnlocked()) }()

	var ticker atomic.Uint64
	vertTableName := "person"
	vertFieldName := "id"

	// Create the vertex table
	err = Execute(
		&ticker,
		e,
		logger,
		func(txnID common.TxnID, e *Executor, logger common.ITxnLoggerWithContext) (err error) {
			schema := storage.Schema{{Name: vertFieldName, Type: storage.ColumnTypeInt64}}
			return e.CreateVertexType(txnID, vertTableName, schema, logger)
		},
		false,
	)
	require.NoError(t, err)

	// Prepare vertices
	const goroutines = 8
	const perGoroutine = 50
	total := goroutines * perGoroutine
	vertices := make([]storage.VertexInfo, total)
	for i := 0; i < total; i++ {
		vertices[i] = storage.VertexInfo{
			SystemID: storage.VertexSystemID(uuid.New()),
			Data: map[string]any{
				vertFieldName: int64(i + 1),
			},
		}
	}

	// Concurrent inserts with retry on deadlock
	var wg sync.WaitGroup
	for g := 0; g < goroutines; g++ {
		start := g * perGoroutine
		end := start + perGoroutine
		wg.Add(1)
		go func(start, end int) {
			defer wg.Done()
			for i := start; i < end; i++ {
				insertVertexWithRetry(t, &ticker, e, logger, vertTableName, vertices[i])
			}
		}(start, end)
	}
	wg.Wait()

	// Verify all vertices are present
	err = Execute(
		&ticker,
		e,
		logger,
		func(txnID common.TxnID, e *Executor, logger common.ITxnLoggerWithContext) (err error) {
			for i := 0; i < total; i++ {
				v, err := e.SelectVertex(txnID, vertTableName, vertices[i].SystemID, logger)
				require.NoError(t, err)
				require.Equal(t, int64(i+1), v.Data[vertFieldName])
			}
			return nil
		},
		false,
	)
	require.NoError(t, err)
}

func TestConcurrentVertexInsertsMultipleTables(t *testing.T) {
	fs := afero.NewMemMapFs()
	catalogBasePath := "/tmp/graphdb_concurrent_inserts_multiple_tables"
	pools := uint64(80)
	debug := false

	e, pool, _, logger, err := setupExecutor(fs, catalogBasePath, pools, debug)
	require.NoError(t, err)
	defer func() { require.NoError(t, pool.EnsureAllPagesUnpinnedAndUnlocked()) }()

	var ticker atomic.Uint64
	leftTable := "person_left"
	rightTable := "person_right"
	field := "id"

	// Create two vertex tables
	createTable := func(name string) {
		require.NoError(t, Execute(
			&ticker,
			e,
			logger,
			func(txnID common.TxnID, e *Executor, logger common.ITxnLoggerWithContext) (err error) {
				schema := storage.Schema{{Name: field, Type: storage.ColumnTypeInt64}}
				return e.CreateVertexType(txnID, name, schema, logger)
			},
			false,
		))
	}
	createTable(leftTable)
	createTable(rightTable)

	const g = 6
	const per = 40
	total := g * per
	leftVertices := make([]storage.VertexInfo, total)
	rightVertices := make([]storage.VertexInfo, total)
	for i := 0; i < total; i++ {
		leftVertices[i] = storage.VertexInfo{
			SystemID: storage.VertexSystemID(uuid.New()),
			Data:     map[string]any{field: int64(1000 + i)},
		}
		rightVertices[i] = storage.VertexInfo{
			SystemID: storage.VertexSystemID(uuid.New()),
			Data:     map[string]any{field: int64(2000 + i)},
		}
	}

	var wg sync.WaitGroup
	for i := 0; i < g; i++ {
		start := i * per
		end := start + per
		wg.Add(2)
		go func(s, eidx int) {
			defer wg.Done()
			for j := s; j < eidx; j++ {
				insertVertexWithRetry(t, &ticker, e, logger, leftTable, leftVertices[j])
			}
		}(start, end)
		go func(s, eidx int) {
			defer wg.Done()
			for j := s; j < eidx; j++ {
				insertVertexWithRetry(t, &ticker, e, logger, rightTable, rightVertices[j])
			}
		}(start, end)
	}
	wg.Wait()

	// Verify both tables
	verify := func(name string, verts []storage.VertexInfo, base int64) {
		require.NoError(t, Execute(
			&ticker,
			e,
			logger,
			func(txnID common.TxnID, e *Executor, logger common.ITxnLoggerWithContext) (err error) {
				for i := 0; i < total; i++ {
					v, err := e.SelectVertex(txnID, name, verts[i].SystemID, logger)
					require.NoError(t, err)
					require.Equal(t, base+int64(i), v.Data[field])
				}
				return nil
			},
			false,
		))
	}
	verify(leftTable, leftVertices, 1000)
	verify(rightTable, rightVertices, 2000)
}

func TestConcurrentVertexInsertsHighContention(t *testing.T) {
	fs := afero.NewMemMapFs()
	catalogBasePath := "/tmp/graphdb_concurrent_inserts_high_contention"
	// Intentionally small pool to increase page contention
	pools := uint64(20)
	debug := false

	e, pool, _, logger, err := setupExecutor(fs, catalogBasePath, pools, debug)
	require.NoError(t, err)
	defer func() { require.NoError(t, pool.EnsureAllPagesUnpinnedAndUnlocked()) }()

	var ticker atomic.Uint64
	table := "hot_vertices"
	field := "id"

>>>>>>> 0e0c3246
	// Create the vertex table
	require.NoError(t, Execute(
		&ticker,
		e,
		logger,
<<<<<<< HEAD
		func(txnID common.TxnID, e *Executor, logger common.ITxnLoggerWithContext) (err error) {
			schema := storage.Schema{{Name: field, Type: storage.ColumnTypeInt64}}
			return e.CreateVertexType(txnID, table, schema, logger)
=======
		func(txnID common.TxnID, e *Executor, logger common.ITxnLoggerWithContext) (err error) {
			schema := storage.Schema{{Name: field, Type: storage.ColumnTypeInt64}}
			return e.CreateVertexType(txnID, table, schema, logger)
		},
		false,
	))

	const writers = 12
	const insertsPerWriter = 75
	total := writers * insertsPerWriter
	verts := make([]storage.VertexInfo, total)
	for i := 0; i < total; i++ {
		verts[i] = storage.VertexInfo{
			SystemID: storage.VertexSystemID(uuid.New()),
			Data:     map[string]any{field: int64(i + 10)},
		}
	}

	var wg sync.WaitGroup
	for w := 0; w < writers; w++ {
		start := w * insertsPerWriter
		end := start + insertsPerWriter
		wg.Add(1)
		go func(s, eidx int) {
			defer wg.Done()
			for j := s; j < eidx; j++ {
				insertVertexWithRetry(t, &ticker, e, logger, table, verts[j])
			}
		}(start, end)
	}
	wg.Wait()

	// Verify all inserts are present after high contention
	require.NoError(t, Execute(
		&ticker,
		e,
		logger,
		func(txnID common.TxnID, e *Executor, logger common.ITxnLoggerWithContext) (err error) {
			for i := 0; i < total; i++ {
				v, err := e.SelectVertex(txnID, table, verts[i].SystemID, logger)
				require.NoError(t, err)
				require.Equal(t, int64(i+10), v.Data[field])
			}
			return nil
		},
		false,
	))

	{
		e, pool, _, logger, err := setupExecutor(fs, catalogBasePath, pools, debug)
		require.NoError(t, err)
		defer func() { require.NoError(t, pool.EnsureAllPagesUnpinnedAndUnlocked()) }()

		require.NoError(t, Execute(
			&ticker,
			e,
			logger,
			func(txnID common.TxnID, e *Executor, logger common.ITxnLoggerWithContext) (err error) {
				for i := 0; i < total; i++ {
					v, err := e.SelectVertex(txnID, table, verts[i].SystemID, logger)
					require.NoError(t, err)
					require.Equal(t, int64(i+10), v.Data[field])
				}
				return nil
			},
			false,
		))
	}
}

func TestForbidSelectOnInsertedVertex(t *testing.T) {
	fs := afero.NewOsFs()
	catalogBasePath := t.TempDir()
	pools := uint64(20)
	debug := false

	e, _, _, logger, err := setupExecutor(fs, catalogBasePath, pools, debug)
	require.NoError(t, err)

	ticker := atomic.Uint64{}
	vertTableName := "person"
	vertFieldName := "money"
	edgeTableName := "friend"
	edgeFieldName := "how_long"
	setupTables(
		t,
		e,
		&ticker,
		vertTableName,
		vertFieldName,
		edgeTableName,
		edgeFieldName,
		logger,
	)

	srcVert := storage.VertexInfo{
		SystemID: storage.VertexSystemID(uuid.New()),
		Data: map[string]any{
			vertFieldName: int64(100),
		},
	}
	dstVert := storage.VertexInfo{
		SystemID: storage.VertexSystemID(uuid.New()),
		Data: map[string]any{
			vertFieldName: int64(200),
		},
	}
	edge := storage.EdgeInfo{
		SystemID:    storage.EdgeSystemID(uuid.New()),
		SrcVertexID: srcVert.SystemID,
		DstVertexID: dstVert.SystemID,
		Data: map[string]any{
			edgeFieldName: int64(300),
		},
	}

	insertDoneCh := make(chan struct{})
	go func() {
		require.NoError(t, Execute(
			&ticker,
			e,
			logger,
			func(txnID common.TxnID, e *Executor, logger common.ITxnLoggerWithContext) error {
				err := e.InsertVertex(txnID, vertTableName, srcVert, logger)
				require.NoError(t, err)

				err = e.InsertVertex(txnID, vertTableName, dstVert, logger)
				require.NoError(t, err)

				t.Logf("inserted vertices: %s, %s", srcVert.SystemID, dstVert.SystemID)
				close(insertDoneCh)
				time.Sleep(time.Hour)
				return nil
			},
			false,
		))
	}()

	time.Sleep(time.Second * 1)
	wg := sync.WaitGroup{}
	wg.Add(1)
	go func() {
		defer wg.Done()
		require.NoError(t, Execute(
			&ticker,
			e,
			logger,
			func(txnID common.TxnID, e *Executor, logger common.ITxnLoggerWithContext) error {
				<-insertDoneCh
				t.Logf("selecting src vertex: %s", srcVert.SystemID)
				_, err := e.SelectVertex(txnID, vertTableName, srcVert.SystemID, logger)
				require.ErrorIs(t, err, txns.ErrDeadlockPrevention)
				return nil
			},
			false,
		))
	}()

	wg.Add(1)
	go func() {
		defer wg.Done()
		require.NoError(t, Execute(
			&ticker,
			e,
			logger,
			func(txnID common.TxnID, e *Executor, logger common.ITxnLoggerWithContext) error {
				<-insertDoneCh
				t.Logf("selecting dst vertex: %s", dstVert.SystemID)
				_, err := e.SelectVertex(txnID, vertTableName, dstVert.SystemID, logger)
				require.ErrorIs(t, err, txns.ErrDeadlockPrevention)
				return nil
			},
			false,
		))
	}()

	wg.Add(1)
	go func() {
		defer wg.Done()
		require.NoError(t, Execute(
			&ticker,
			e,
			logger,
			func(txnID common.TxnID, e *Executor, logger common.ITxnLoggerWithContext) error {
				<-insertDoneCh
				t.Logf("inserting edge: %s", edge.SystemID)
				err := e.InsertEdge(txnID, edgeTableName, edge, logger)
				require.ErrorIs(t, err, txns.ErrDeadlockPrevention)
				return nil
			},
			false,
		))
	}()

	wg.Add(1)
	go func() {
		defer wg.Done()
		require.NoError(t, Execute(
			&ticker,
			e,
			logger,
			func(txnID common.TxnID, e *Executor, logger common.ITxnLoggerWithContext) error {
				<-insertDoneCh
				t.Logf("getting vertices on depth: %s", edge.SrcVertexID)
				_, err := e.GetVerticesOnDepth(
					txnID,
					edgeTableName,
					edge.SrcVertexID,
					1,
					storage.AllowAllVerticesFilter,
					logger,
				)
				require.ErrorIs(t, err, txns.ErrDeadlockPrevention)
				return nil
			},
			false,
		))
	}()

	wg.Wait()
}

func TestOlderWaitsAndSucceedsOnEdgeInsert(t *testing.T) {
	fs := afero.NewOsFs()
	catalogBasePath := t.TempDir()
	pools := uint64(20)
	debug := false

	e, pool, _, logger, err := setupExecutor(fs, catalogBasePath, pools, debug)
	require.NoError(t, err)
	defer func() { require.NoError(t, pool.EnsureAllPagesUnpinnedAndUnlocked()) }()

	var ticker atomic.Uint64
	vertTableName := "person"
	vertFieldName := "money"
	edgeTableName := "friend"
	edgeFieldName := "how_long"
	setupTables(t, e, &ticker, vertTableName, vertFieldName, edgeTableName, edgeFieldName, logger)

	srcVert := storage.VertexInfo{
		SystemID: storage.VertexSystemID(uuid.New()),
		Data:     map[string]any{vertFieldName: int64(10)},
	}
	dstVert := storage.VertexInfo{
		SystemID: storage.VertexSystemID(uuid.New()),
		Data:     map[string]any{vertFieldName: int64(20)},
	}
	require.NoError(t, Execute(
		&ticker,
		e,
		logger,
		func(txnID common.TxnID, e *Executor, logger common.ITxnLoggerWithContext) error {
			require.NoError(t, e.InsertVertex(txnID, vertTableName, srcVert, logger))
			require.NoError(t, e.InsertVertex(txnID, vertTableName, dstVert, logger))
			return nil
>>>>>>> 0e0c3246
		},
		false,
	))

<<<<<<< HEAD
	const writers = 12
	const insertsPerWriter = 75
	total := writers * insertsPerWriter
	verts := make([]storage.VertexInfo, total)
	for i := 0; i < total; i++ {
		verts[i] = storage.VertexInfo{
			SystemID: storage.VertexSystemID(uuid.New()),
			Data:     map[string]any{field: int64(i + 10)},
		}
	}

	var wg sync.WaitGroup
	for w := 0; w < writers; w++ {
		start := w * insertsPerWriter
		end := start + insertsPerWriter
		wg.Add(1)
		go func(s, eidx int) {
			defer wg.Done()
			for j := s; j < eidx; j++ {
				insertVertexWithRetry(t, &ticker, e, logger, table, verts[j])
			}
		}(start, end)
	}
	wg.Wait()

	// Verify all inserts are present after high contention
=======
	edgeToInsert := storage.EdgeInfo{
		SystemID:    storage.EdgeSystemID(uuid.New()),
		SrcVertexID: srcVert.SystemID,
		DstVertexID: dstVert.SystemID,
		Data:        map[string]any{edgeFieldName: int64(300)},
	}

	youngerReady := make(chan struct{})
	olderEntered := make(chan struct{})
	wg := sync.WaitGroup{}
	wg.Add(2)

	// Older txn: obtain txnID first, then wait for younger's S-locks and insert edge
	go func() {
		defer wg.Done()
		require.NoError(t, Execute(
			&ticker,
			e,
			logger,
			func(txnID common.TxnID, e *Executor, logger common.ITxnLoggerWithContext) error {
				// Signal older entered and has smaller txnID
				olderEntered <- struct{}{}
				<-youngerReady
				// Allowed to wait (older waits on younger) and then succeed
				require.NoError(t, e.InsertEdge(txnID, edgeTableName, edgeToInsert, logger))
				return nil
			},
			false,
		))
	}()

	// Ensure older obtained txnID before starting younger
	<-olderEntered

	// Younger txn: acquire S-locks on the edge index (via a SelectEdge) and finish shortly after
	go func() {
		defer wg.Done()
		require.NoError(t, Execute(
			&ticker,
			e,
			logger,
			func(txnID common.TxnID, e *Executor, logger common.ITxnLoggerWithContext) error {
				_, _ = e.SelectEdge(
					txnID,
					edgeTableName,
					storage.EdgeSystemID(uuid.New()),
					logger,
				) // ensure S-locks on index pages
				close(youngerReady)
				time.Sleep(200 * time.Millisecond)
				return nil
			},
			true,
		))
	}()

	wg.Wait()

	// Verify edge was inserted
>>>>>>> 0e0c3246
	require.NoError(t, Execute(
		&ticker,
		e,
		logger,
<<<<<<< HEAD
		func(txnID common.TxnID, e *Executor, logger common.ITxnLoggerWithContext) (err error) {
			for i := 0; i < total; i++ {
				v, err := e.SelectVertex(txnID, table, verts[i].SystemID, logger)
				require.NoError(t, err)
				require.Equal(t, int64(i+10), v.Data[field])
			}
=======
		func(txnID common.TxnID, e *Executor, logger common.ITxnLoggerWithContext) error {
			edge, err := e.SelectEdge(txnID, edgeTableName, edgeToInsert.SystemID, logger)
			require.NoError(t, err)
			require.Equal(t, int64(300), edge.Data[edgeFieldName])
			return nil
		},
		true,
	))
}

func TestYoungerInsertEdgeForbiddenByOlderRead(t *testing.T) {
	fs := afero.NewOsFs()
	catalogBasePath := t.TempDir()
	pools := uint64(20)
	debug := false

	e, pool, _, logger, err := setupExecutor(fs, catalogBasePath, pools, debug)
	require.NoError(t, err)
	defer func() { require.NoError(t, pool.EnsureAllPagesUnpinnedAndUnlocked()) }()

	var ticker atomic.Uint64
	vertTableName := "person"
	vertFieldName := "money"
	edgeTableName := "friend"
	edgeFieldName := "how_long"
	setupTables(t, e, &ticker, vertTableName, vertFieldName, edgeTableName, edgeFieldName, logger)

	srcVert := storage.VertexInfo{
		SystemID: storage.VertexSystemID(uuid.New()),
		Data:     map[string]any{vertFieldName: int64(10)},
	}
	dstVert := storage.VertexInfo{
		SystemID: storage.VertexSystemID(uuid.New()),
		Data:     map[string]any{vertFieldName: int64(20)},
	}
	require.NoError(t, Execute(
		&ticker,
		e,
		logger,
		func(txnID common.TxnID, e *Executor, logger common.ITxnLoggerWithContext) error {
			require.NoError(t, e.InsertVertex(txnID, vertTableName, srcVert, logger))
			require.NoError(t, e.InsertVertex(txnID, vertTableName, dstVert, logger))
			return nil
		},
		false,
	))

	edgeToInsert := storage.EdgeInfo{
		SystemID:    storage.EdgeSystemID(uuid.New()),
		SrcVertexID: srcVert.SystemID,
		DstVertexID: dstVert.SystemID,
		Data:        map[string]any{edgeFieldName: int64(1)},
	}

	olderReady := make(chan struct{})
	holdOlder := make(chan struct{})
	wg := sync.WaitGroup{}
	wg.Add(2)

	// Older txn: take shared locks by scanning neighbors and hold the txn
	go func() {
		defer wg.Done()
		require.NoError(t, Execute(
			&ticker,
			e,
			logger,
			func(txnID common.TxnID, e *Executor, logger common.ITxnLoggerWithContext) error {
				_, err := e.GetVerticesOnDepth(
					txnID,
					vertTableName,
					srcVert.SystemID,
					1,
					storage.AllowAllVerticesFilter,
					logger,
				)
				require.NoError(t, err)
				close(olderReady)
				<-holdOlder // keep S-locks until the younger tries to insert
				return nil
			},
			false,
		))
	}()

	// Younger txn: try to insert edge; should be aborted due to wait-die
	go func() {
		defer wg.Done()
		<-olderReady
		require.NoError(t, Execute(
			&ticker,
			e,
			logger,
			func(txnID common.TxnID, e *Executor, logger common.ITxnLoggerWithContext) error {
				err := e.InsertEdge(txnID, edgeTableName, edgeToInsert, logger)
				require.ErrorIs(t, err, txns.ErrDeadlockPrevention)
				return nil
			},
			false,
		))
		close(holdOlder)
	}()

	wg.Wait()

	// Verify that the edge was not inserted
	require.NoError(t, Execute(
		&ticker,
		e,
		logger,
		func(txnID common.TxnID, e *Executor, logger common.ITxnLoggerWithContext) error {
			_, err := e.SelectEdge(txnID, edgeTableName, edgeToInsert.SystemID, logger)
			require.ErrorIs(t, err, storage.ErrKeyNotFound)
			return nil
		},
		true,
	))
}

func TestYoungerSelectEdgeForbiddenByOlderInsert(t *testing.T) {
	fs := afero.NewOsFs()
	catalogBasePath := t.TempDir()
	pools := uint64(20)
	debug := false

	e, pool, _, logger, err := setupExecutor(fs, catalogBasePath, pools, debug)
	require.NoError(t, err)
	defer func() { require.NoError(t, pool.EnsureAllPagesUnpinnedAndUnlocked()) }()

	var ticker atomic.Uint64
	vertTableName := "person"
	vertFieldName := "money"
	edgeTableName := "friend"
	edgeFieldName := "how_long"
	setupTables(t, e, &ticker, vertTableName, vertFieldName, edgeTableName, edgeFieldName, logger)

	srcVert := storage.VertexInfo{
		SystemID: storage.VertexSystemID(uuid.New()),
		Data:     map[string]any{vertFieldName: int64(10)},
	}
	dstVert := storage.VertexInfo{
		SystemID: storage.VertexSystemID(uuid.New()),
		Data:     map[string]any{vertFieldName: int64(20)},
	}
	require.NoError(t, Execute(
		&ticker,
		e,
		logger,
		func(txnID common.TxnID, e *Executor, logger common.ITxnLoggerWithContext) error {
			require.NoError(t, e.InsertVertex(txnID, vertTableName, srcVert, logger))
			require.NoError(t, e.InsertVertex(txnID, vertTableName, dstVert, logger))
>>>>>>> 0e0c3246
			return nil
		},
		false,
	))

<<<<<<< HEAD
	{
=======
	edgeToInsert := storage.EdgeInfo{
		SystemID:    storage.EdgeSystemID(uuid.New()),
		SrcVertexID: srcVert.SystemID,
		DstVertexID: dstVert.SystemID,
		Data:        map[string]any{edgeFieldName: int64(111)},
	}

	olderHold := make(chan struct{})
	olderReady := make(chan struct{})
	wg := sync.WaitGroup{}
	wg.Add(2)

	// Older txn: insert edge and hold the txn to keep X-locks on index master page
	go func() {
		defer wg.Done()
		require.NoError(t, Execute(
			&ticker,
			e,
			logger,
			func(txnID common.TxnID, e *Executor, logger common.ITxnLoggerWithContext) error {
				require.NoError(t, e.InsertEdge(txnID, edgeTableName, edgeToInsert, logger))
				close(olderReady)
				<-olderHold
				return nil
			},
			false,
		))
	}()

	// Younger txn: try to select while older holds X-lock; should be aborted (wait-die)
	go func() {
		defer wg.Done()
		<-olderReady
		require.NoError(t, Execute(
			&ticker,
			e,
			logger,
			func(txnID common.TxnID, e *Executor, logger common.ITxnLoggerWithContext) error {
				_, err := e.SelectEdge(
					txnID,
					edgeTableName,
					storage.EdgeSystemID(uuid.New()),
					logger,
				)
				require.ErrorIs(t, err, txns.ErrDeadlockPrevention)
				return nil
			},
			true,
		))
		close(olderHold)
	}()

	wg.Wait()

	// Verify that the inserted edge is present
	require.NoError(t, Execute(
		&ticker,
		e,
		logger,
		func(txnID common.TxnID, e *Executor, logger common.ITxnLoggerWithContext) error {
			edge, err := e.SelectEdge(txnID, edgeTableName, edgeToInsert.SystemID, logger)
			require.NoError(t, err)
			require.Equal(t, int64(111), edge.Data[edgeFieldName])
			return nil
		},
		true,
	))
}

func TestConcurrentCheckpoint(t *testing.T) {
	fs := afero.NewOsFs()
	catalogBasePath := t.TempDir()
	pools := uint64(200)
	debug := false

	vertTableName := "person"
	vertFieldName := "money"
	edgeTableName := "friend"
	edgeFieldName := "how_long"

	const (
		workersCount = 100
		insertsCount = 100_000
		edgesCount   = 10
	)

	vertMu := sync.RWMutex{}
	insertedVertexIDs := make(map[storage.VertexSystemID]storage.VertexInfo)

	failedVertexIDsMu := sync.RWMutex{}
	failedVertexIDs := make([]storage.VertexSystemID, 0)

	edgesMu := sync.RWMutex{}
	insertedEdgeIDs := make(map[storage.VertexSystemID][]storage.EdgeInfo)

	failedEdgeIDsMu := sync.RWMutex{}
	failedEdgeIDs := make([]storage.EdgeSystemID, 0)

	ensureConsistentDB := func(txnID common.TxnID, e *Executor, logger common.ITxnLoggerWithContext) error {
		for vertSysID, vertInfo := range insertedVertexIDs {
			storedVert, err := e.SelectVertex(txnID, vertTableName, vertSysID, logger)
			require.NoError(t, err)

			expectedFieldVal := vertInfo.Data[vertFieldName].(int64)
			require.Equal(t, expectedFieldVal, storedVert.Data[vertFieldName].(int64))

			for _, edge := range insertedEdgeIDs[vertSysID] {
				storedEdge, err := e.SelectEdge(txnID, edgeTableName, edge.SystemID, logger)
				require.NoError(t, err)
				require.Equal(
					t,
					edge.Data[edgeFieldName].(int64),
					storedEdge.Data[edgeFieldName].(int64),
				)
			}
		}

		for _, vert := range failedVertexIDs {
			_, err := e.SelectVertex(txnID, vertTableName, vert, logger)
			require.ErrorIs(t, err, storage.ErrKeyNotFound)
		}

		for _, edge := range failedEdgeIDs {
			_, err := e.SelectEdge(txnID, edgeTableName, edge, logger)
			require.ErrorIs(t, err, storage.ErrKeyNotFound)
		}
		return nil
	}

	func() {
		var ticker atomic.Uint64
>>>>>>> 0e0c3246
		e, pool, _, logger, err := setupExecutor(fs, catalogBasePath, pools, debug)
		require.NoError(t, err)
		defer func() { require.NoError(t, pool.EnsureAllPagesUnpinnedAndUnlocked()) }()

<<<<<<< HEAD
		require.NoError(t, Execute(
			&ticker,
			e,
			logger,
			func(txnID common.TxnID, e *Executor, logger common.ITxnLoggerWithContext) (err error) {
				for i := 0; i < total; i++ {
					v, err := e.SelectVertex(txnID, table, verts[i].SystemID, logger)
					require.NoError(t, err)
					require.Equal(t, int64(i+10), v.Data[field])
=======
		setupTables(
			t,
			e,
			&ticker,
			vertTableName,
			vertFieldName,
			edgeTableName,
			edgeFieldName,
			logger,
		)

		workerPool, err := ants.NewPool(workersCount)
		require.NoError(t, err)
		defer workerPool.Release()

		err = Execute(
			&ticker,
			e,
			logger,
			func(txnID common.TxnID, e *Executor, logger common.ITxnLoggerWithContext) error {
				for i := range edgesCount {
					vert := storage.VertexInfo{
						SystemID: storage.VertexSystemID(uuid.New()),
						Data:     map[string]any{vertFieldName: int64(i)},
					}
					require.NoError(t, e.InsertVertex(txnID, vertTableName, vert, logger))
					insertedVertexIDs[vert.SystemID] = vert
>>>>>>> 0e0c3246
				}
				return nil
			},
			false,
<<<<<<< HEAD
		))
	}
=======
		)
		require.NoError(t, err)

		wg := sync.WaitGroup{}
		for i := edgesCount; i < insertsCount+edgesCount; i++ {
			wg.Add(1)
			j := i
			require.NoError(t, workerPool.Submit(func() {
				defer wg.Done()
				vertex := storage.VertexInfo{
					SystemID: storage.VertexSystemID(uuid.New()),
					Data:     map[string]any{vertFieldName: int64(j)},
				}

				edgeIDs := make([]storage.EdgeSystemID, 0, edgesCount)
				for range edgesCount {
					edgeIDs = append(edgeIDs, storage.EdgeSystemID(uuid.New()))
				}
				insertedEdges := make([]storage.EdgeInfo, 0, edgesCount)

				err := Execute(
					&ticker,
					e,
					logger,
					func(txnID common.TxnID, e *Executor, logger common.ITxnLoggerWithContext) error {
						err := e.InsertVertex(txnID, vertTableName, vertex, logger)
						if err != nil {
							return err
						}

						c := 0
						vertMu.RLock()
						for dst := range insertedVertexIDs {
							edgeInfo := storage.EdgeInfo{
								SystemID:    edgeIDs[c],
								SrcVertexID: dst,
								DstVertexID: vertex.SystemID,
								Data:        map[string]any{edgeFieldName: int64(j + c)},
							}
							insertedEdges = append(insertedEdges, edgeInfo)
							c++
							if c == edgesCount {
								break
							}
						}
						vertMu.RUnlock()
						require.Equal(t, edgesCount, c)

						err = e.InsertEdges(txnID, edgeTableName, insertedEdges, logger)
						return err
					},
					false,
				)
				if errors.Is(err, txns.ErrDeadlockPrevention) {
					failedEdgeIDsMu.Lock()
					failedEdgeIDs = append(failedEdgeIDs, edgeIDs...)
					failedEdgeIDsMu.Unlock()

					failedVertexIDsMu.Lock()
					failedVertexIDs = append(failedVertexIDs, vertex.SystemID)
					failedVertexIDsMu.Unlock()
					return
				}
				require.NoError(t, err)

				vertMu.Lock()
				insertedVertexIDs[vertex.SystemID] = vertex
				vertMu.Unlock()

				edgesMu.Lock()
				insertedEdgeIDs[vertex.SystemID] = insertedEdges
				edgesMu.Unlock()
			}))

			if i == insertsCount/2 {
				wg.Add(1)
				require.NoError(t, workerPool.Submit(func() {
					defer wg.Done()
					require.NoError(t, pool.FlushAllPages())
				}))
			}
		}
		wg.Wait()

		err = Execute(
			&ticker,
			e,
			logger,
			ensureConsistentDB,
			true,
		)
		require.NoError(t, err)
	}()

	func() {
		e, pool, _, logger, err := setupExecutor(fs, catalogBasePath, pools, debug)
		require.NoError(t, err)
		defer func() { require.NoError(t, pool.EnsureAllPagesUnpinnedAndUnlocked()) }()

		ticker := atomic.Uint64{}

		require.NoError(t, Execute(
			&ticker,
			e,
			logger,
			ensureConsistentDB,
			true,
		))
	}()
>>>>>>> 0e0c3246
}<|MERGE_RESOLUTION|>--- conflicted
+++ resolved
@@ -1,10 +1,8 @@
 package query
 
 import (
-	"bytes"
 	"errors"
 	"fmt"
-	"log/slog"
 	"math/rand"
 	"strings"
 	"sync"
@@ -122,20 +120,9 @@
 		if isReadOnly {
 			return
 		}
-<<<<<<< HEAD
-
 		if err != nil {
 			myassert.NoError(ctxLogger.AppendAbort())
 			ctxLogger.Rollback()
-			if err == ErrRollback || errors.Is(err, txns.ErrDeadlockPrevention) {
-				err = nil
-				return
-			}
-=======
-		if err != nil {
-			myassert.NoError(ctxLogger.AppendAbort())
-			ctxLogger.Rollback()
->>>>>>> 0e0c3246
 			return
 		}
 		if err = ctxLogger.AppendCommit(); err != nil {
@@ -151,11 +138,7 @@
 func TestCreateVertexType(t *testing.T) {
 	fs := afero.NewMemMapFs()
 	catalogBasePath := "/tmp/graphdb_test"
-<<<<<<< HEAD
-	e, pool, _, logger, err := setupExecutor(fs, catalogBasePath, 10, true)
-=======
 	e, pool, locker, logger, err := setupExecutor(fs, catalogBasePath, 10, true)
->>>>>>> 0e0c3246
 	require.NoError(t, err)
 	defer func() { require.NoError(t, pool.EnsureAllPagesUnpinnedAndUnlocked()) }()
 	defer func() { require.True(t, locker.AreAllQueuesEmpty()) }()
@@ -1475,11 +1458,7 @@
 	verticesFieldName := "money"
 	edgesFieldName := "debt_amount"
 
-<<<<<<< HEAD
-	graphInfo := generateRandomGraph(t, 700, 0.01, rand.New(rand.NewSource(42)), false)
-=======
 	graphInfo := generateRandomGraph(t, 500, 0.01, rand.New(rand.NewSource(42)), false)
->>>>>>> 0e0c3246
 
 	setupTables(
 		t,
@@ -2051,7 +2030,6 @@
 			return true
 		}
 	}
-
 	return false
 }
 
@@ -2181,7 +2159,7 @@
 			connectivity: 0.5,
 		},
 		{
-			vertexCount:  10,
+			vertexCount:  50,
 			connectivity: 1.0,
 		},
 	}
@@ -2400,7 +2378,6 @@
 		e, pool, _, logger, err := setupExecutor(fs, catalogBasePath, 10, false)
 		require.NoError(t, err)
 		defer func() { require.NoError(t, pool.EnsureAllPagesUnpinnedAndUnlocked()) }()
-<<<<<<< HEAD
 
 		setupTables(
 			t,
@@ -3409,8 +3386,8 @@
 }
 
 func TestGetVertexesOnDepthConcurrentWithDifferentStartVerticesAndDifferentDepths(t *testing.T) {
-	fs := afero.NewMemMapFs()
-	catalogBasePath := "/tmp/graphdb_concurrent_starts_and_depths_test"
+	fs := afero.NewOsFs()
+	catalogBasePath := t.TempDir()
 	poolPageCount := uint64(100)
 	debugMode := false
 
@@ -3436,7 +3413,7 @@
 		logger,
 	)
 
-	graphInfo := generateRandomGraph(t, 100, 0.05, rand.New(rand.NewSource(42)), false)
+	graphInfo := generateRandomGraph(t, 300, 0.05, rand.New(rand.NewSource(42)), false)
 	intToVertSystemID, edgesSystemInfo := instantiateGraph(
 		t,
 		&ticker,
@@ -3450,6 +3427,7 @@
 		vertFieldName,
 		graphInfo.verticesInfo,
 	)
+	t.Log("[one thread] asserting a graph...")
 	assertDBGraph(
 		t,
 		&ticker,
@@ -3466,6 +3444,7 @@
 		1,
 	)
 
+	t.Log("[concurrent] asserting a graph...")
 	assertDBGraph(
 		t,
 		&ticker,
@@ -3479,16 +3458,16 @@
 		intToVertSystemID,
 		edgesSystemInfo,
 		2,
-		10,
+		128,
 	)
 }
 
 func BenchmarkGetVertexesOnDepthSingleThreadedWithDifferentStartVerticesAndDifferentDepths(
 	b *testing.B,
 ) {
-	fs := afero.NewMemMapFs()
-	catalogBasePath := "/tmp/graphdb_concurrent_starts_and_depths_test"
-	poolPageCount := uint64(300)
+	fs := afero.NewOsFs()
+	catalogBasePath := b.TempDir()
+	poolPageCount := uint64(300_000)
 	debugMode := false
 
 	e, debugPool, _, logger, err := setupExecutor(fs, catalogBasePath, poolPageCount, debugMode)
@@ -3514,7 +3493,7 @@
 	)
 
 	targetEdgeCountPerNode := 7
-	connectivity := min(float32(targetEdgeCountPerNode)/float32(b.N), 0)
+	connectivity := min(max(float32(targetEdgeCountPerNode)/float32(b.N), 0), 1)
 	graphInfo := generateRandomGraph(b, b.N, connectivity, rand.New(rand.NewSource(42)), false)
 	intToVertSystemID, edgesSystemInfo := instantiateGraph(
 		b,
@@ -3551,66 +3530,10 @@
 func BenchmarkGetVertexesOnDepthConcurrentWithDifferentStartVerticesAndDifferentDepths(
 	b *testing.B,
 ) {
-	fs := afero.NewMemMapFs()
-	catalogBasePath := "/tmp/graphdb_concurrent_starts_and_depths_test"
-	poolPageCount := uint64(300)
+	fs := afero.NewOsFs()
+	catalogBasePath := b.TempDir()
+	poolPageCount := uint64(300_000)
 	debugMode := false
-=======
-
-		setupTables(
-			t,
-			e,
-			&ticker,
-			vertTableName,
-			verticesFieldName,
-			edgeTableName,
-			edgesFieldName,
-			logger,
-		)
-
-		intToVertSystemID, edgesSystemInfo = instantiateGraph(
-			t,
-			&ticker,
-			vertTableName,
-			edgeTableName,
-			e,
-			logger,
-			graphInfo.g,
-			edgesFieldName,
-			graphInfo.edgesInfo,
-			verticesFieldName,
-			graphInfo.verticesInfo,
-		)
-
-		t.Log("asserting a graph...")
-		assertDBGraph(
-			t,
-			&ticker,
-			e,
-			logger,
-			graphInfo,
-			vertTableName,
-			verticesFieldName,
-			edgeTableName,
-			edgesFieldName,
-			intToVertSystemID,
-			edgesSystemInfo,
-			1,
-			1,
-		)
-		require.NoError(t, pool.EnsureAllPagesUnpinnedAndUnlocked())
-	}()
-
-	func() {
-		t.Log("recovering a graph...")
-		e, _, _, logger, err := setupExecutor(fs, catalogBasePath, 10, false)
-
-		b, err := logger.Dump(
-			common.FileLocation{PageID: common.CheckpointInfoPageID + 1, SlotNum: 0},
-		)
-		require.NoError(t, err)
-		t.Logf("Log file:\n%s", b)
->>>>>>> 0e0c3246
 
 	e, debugPool, _, logger, err := setupExecutor(fs, catalogBasePath, poolPageCount, debugMode)
 	require.NoError(b, err)
@@ -3634,7 +3557,9 @@
 		logger,
 	)
 
-	graphInfo := generateRandomGraph(b, 1_000, 0.01, rand.New(rand.NewSource(42)), false)
+	targetEdgeCountPerNode := 7
+	connectivity := min(max(float32(targetEdgeCountPerNode)/float32(b.N), 0), 1)
+	graphInfo := generateRandomGraph(b, b.N, connectivity, rand.New(rand.NewSource(42)), false)
 	intToVertSystemID, edgesSystemInfo := instantiateGraph(
 		b,
 		&ticker,
@@ -3663,7 +3588,7 @@
 		intToVertSystemID,
 		edgesSystemInfo,
 		2,
-		16,
+		10_000,
 	)
 }
 
@@ -3681,7 +3606,6 @@
 			ticker,
 			e,
 			logger,
-<<<<<<< HEAD
 			func(txnID common.TxnID, e *Executor, logger common.ITxnLoggerWithContext) (err error) {
 				err = e.InsertVertex(txnID, tableName, vertex, logger)
 				if err != nil {
@@ -3692,22 +3616,10 @@
 				return nil
 			},
 			false,
-=======
-			graphInfo,
-			vertTableName,
-			verticesFieldName,
-			edgeTableName,
-			edgesFieldName,
-			intToVertSystemID,
-			edgesSystemInfo,
-			1,
-			1,
->>>>>>> 0e0c3246
 		)
-	}()
-}
-
-<<<<<<< HEAD
+	}
+}
+
 func TestConcurrentVertexInsertsSameTable(t *testing.T) {
 	fs := afero.NewMemMapFs()
 	catalogBasePath := "/tmp/graphdb_concurrent_inserts_same_table"
@@ -3717,17 +3629,11 @@
 	e, debugPool, _, logger, err := setupExecutor(fs, catalogBasePath, poolPageCount, debugMode)
 	require.NoError(t, err)
 	defer func() { require.NoError(t, debugPool.EnsureAllPagesUnpinnedAndUnlocked()) }()
-=======
-func TestRecoveryRandomized(t *testing.T) {
-	fs := afero.NewOsFs()
-	catalogBasePath := t.TempDir()
->>>>>>> 0e0c3246
 
 	var ticker atomic.Uint64
 	vertTableName := "person"
 	vertFieldName := "id"
 
-<<<<<<< HEAD
 	// Create the vertex table
 	err = Execute(
 		&ticker,
@@ -3891,1352 +3797,11 @@
 	table := "hot_vertices"
 	field := "id"
 
-=======
-	graphInfo := generateRandomGraph(t, 100, 0.05, rand.New(rand.NewSource(42)), false)
-
-	var intToVertSystemID map[int]storage.VertexSystemID
-	var edgesSystemInfo map[utils.Pair[int, int]]storage.EdgeSystemID
-	func() {
-		e, pool, _, logger, err := setupExecutor(fs, catalogBasePath, 10, false)
-		require.NoError(t, err)
-		defer func() { require.NoError(t, pool.EnsureAllPagesUnpinnedAndUnlocked()) }()
-
-		setupTables(
-			t,
-			e,
-			&ticker,
-			vertTableName,
-			verticesFieldName,
-			edgeTableName,
-			edgesFieldName,
-			logger,
-		)
-
-		intToVertSystemID, edgesSystemInfo = instantiateGraph(
-			t,
-			&ticker,
-			vertTableName,
-			edgeTableName,
-			e,
-			logger,
-			graphInfo.g,
-			edgesFieldName,
-			graphInfo.edgesInfo,
-			verticesFieldName,
-			graphInfo.verticesInfo,
-		)
-
-		t.Log("asserting a graph...")
-		assertDBGraph(
-			t,
-			&ticker,
-			e,
-			logger,
-			graphInfo,
-			vertTableName,
-			verticesFieldName,
-			edgeTableName,
-			edgesFieldName,
-			intToVertSystemID,
-			edgesSystemInfo,
-			1,
-			1,
-		)
-		require.NoError(t, pool.EnsureAllPagesUnpinnedAndUnlocked())
-	}()
-
-	func() {
-		t.Log("recovering a graph...")
-		e, _, _, logger, err := setupExecutor(fs, catalogBasePath, 10, false)
-
-		require.NoError(t, err)
-		t.Log("asserting a graph after recovery...")
-		assertDBGraph(
-			t,
-			&ticker,
-			e,
-			logger,
-			graphInfo,
-			vertTableName,
-			verticesFieldName,
-			edgeTableName,
-			edgesFieldName,
-			intToVertSystemID,
-			edgesSystemInfo,
-			1,
-			1,
-		)
-
-		secondVertTableName := "person2"
-		secondVerticesFieldName := "money2"
-		secondEdgeTableName := "indepted_to2"
-		secondEdgesFieldName := "debt_amount2"
-		secondGraphInfo := generateRandomGraph(t, 100, 0.05, rand.New(rand.NewSource(42)), false)
-
-		setupTables(
-			t,
-			e,
-			&ticker,
-			secondVertTableName,
-			secondVerticesFieldName,
-			secondEdgeTableName,
-			secondEdgesFieldName,
-			logger,
-		)
-
-		secondIntToVertSystemID, secondEdgesSystemInfo := instantiateGraph(
-			t,
-			&ticker,
-			secondVertTableName,
-			secondEdgeTableName,
-			e,
-			logger,
-			secondGraphInfo.g,
-			secondEdgesFieldName,
-			secondGraphInfo.edgesInfo,
-			secondVerticesFieldName,
-			secondGraphInfo.verticesInfo,
-		)
-		assertDBGraph(
-			t,
-			&ticker,
-			e,
-			logger,
-			secondGraphInfo,
-			secondVertTableName,
-			secondVerticesFieldName,
-			secondEdgeTableName,
-			secondEdgesFieldName,
-			secondIntToVertSystemID,
-			secondEdgesSystemInfo,
-			1,
-			1,
-		)
-		assertDBGraph(
-			t,
-			&ticker,
-			e,
-			logger,
-			graphInfo,
-			vertTableName,
-			verticesFieldName,
-			edgeTableName,
-			edgesFieldName,
-			intToVertSystemID,
-			edgesSystemInfo,
-			1,
-			1,
-		)
-	}()
-}
-
-func TestRecoveryCheckpoint(t *testing.T) {
-	catalogBasePath := "/tmp/graphdb_test"
-	fs := afero.NewMemMapFs()
-
-	ticker := atomic.Uint64{}
-	vertTableName := "person"
-	vertFieldName := "money"
-	edgeTableName := "indepted_to"
-	edgeFieldName := "debt_amount"
-
-	graphInfo := generateRandomGraph(t, 100, 0.05, rand.New(rand.NewSource(42)), false)
-	var intToVertSystemID map[int]storage.VertexSystemID
-	var edgesSystemInfo map[utils.Pair[int, int]]storage.EdgeSystemID
-
-	func() {
-		e, pool, _, logger, err := setupExecutor(fs, catalogBasePath, 10, false)
-		require.NoError(t, err)
-		defer func() { require.NoError(t, pool.EnsureAllPagesUnpinnedAndUnlocked()) }()
-		setupTables(
-			t,
-			e,
-			&ticker,
-			vertTableName,
-			vertFieldName,
-			edgeTableName,
-			edgeFieldName,
-			logger,
-		)
-		intToVertSystemID, edgesSystemInfo = instantiateGraph(
-			t,
-			&ticker,
-			vertTableName,
-			edgeTableName,
-			e,
-			logger,
-			graphInfo.g,
-			edgeFieldName,
-			graphInfo.edgesInfo,
-			vertFieldName,
-			graphInfo.verticesInfo,
-		)
-
-		require.NoError(t, pool.FlushAllPages())
-		assertDBGraph(
-			t,
-			&ticker,
-			e,
-			logger,
-			graphInfo,
-			vertTableName,
-			vertFieldName,
-			edgeTableName,
-			edgeFieldName,
-			intToVertSystemID,
-			edgesSystemInfo,
-			1,
-			1,
-		)
-	}()
-
-	secondVertTableName := "person2"
-	secondVerticesFieldName := "money2"
-	secondEdgeTableName := "indepted_to2"
-	secondEdgesFieldName := "debt_amount2"
-
-	secondGraphInfo := generateRandomGraph(t, 100, 0.05, rand.New(rand.NewSource(42)), false)
-
-	var secondIntToVertSystemID map[int]storage.VertexSystemID
-	var secondEdgesSystemInfo map[utils.Pair[int, int]]storage.EdgeSystemID
-	func() {
-		e, pool, _, logger, err := setupExecutor(fs, catalogBasePath, 10, false)
-		require.NoError(t, err)
-		require.NoError(t, pool.EnsureAllPagesUnpinnedAndUnlocked())
-
-		assertDBGraph(
-			t,
-			&ticker,
-			e,
-			logger,
-			graphInfo,
-			vertTableName,
-			vertFieldName,
-			edgeTableName,
-			edgeFieldName,
-			intToVertSystemID,
-			edgesSystemInfo,
-			1,
-			1,
-		)
-
-		setupTables(
-			t,
-			e,
-			&ticker,
-			secondVertTableName,
-			secondVerticesFieldName,
-			secondEdgeTableName,
-			secondEdgesFieldName,
-			logger,
-		)
-
-		secondIntToVertSystemID, secondEdgesSystemInfo = instantiateGraph(
-			t,
-			&ticker,
-			secondVertTableName,
-			secondEdgeTableName,
-			e,
-			logger,
-			secondGraphInfo.g,
-			secondEdgesFieldName,
-			secondGraphInfo.edgesInfo,
-			secondVerticesFieldName,
-			secondGraphInfo.verticesInfo,
-		)
-
-		assertDBGraph(
-			t,
-			&ticker,
-			e,
-			logger,
-			secondGraphInfo,
-			secondVertTableName,
-			secondVerticesFieldName,
-			secondEdgeTableName,
-			secondEdgesFieldName,
-			secondIntToVertSystemID,
-			secondEdgesSystemInfo,
-			1,
-			1,
-		)
-	}()
-
-	func() {
-		e, pool, _, logger, err := setupExecutor(fs, catalogBasePath, 10, false)
-		require.NoError(t, err)
-		require.NoError(t, pool.EnsureAllPagesUnpinnedAndUnlocked())
-
-		assertDBGraph(
-			t,
-			&ticker,
-			e,
-			logger,
-			graphInfo,
-			vertTableName,
-			vertFieldName,
-			edgeTableName,
-			edgeFieldName,
-			intToVertSystemID,
-			edgesSystemInfo,
-			1,
-			1,
-		)
-		assertDBGraph(
-			t,
-			&ticker,
-			e,
-			logger,
-			secondGraphInfo,
-			secondVertTableName,
-			secondVerticesFieldName,
-			secondEdgeTableName,
-			secondEdgesFieldName,
-			secondIntToVertSystemID,
-			secondEdgesSystemInfo,
-			1,
-			1,
-		)
-	}()
-}
-
-func TestSimpleUnfinishedTxnRecovery(t *testing.T) {
-	catalogBasePath := "/tmp/graphdb_test"
-	fs := afero.NewMemMapFs()
-
-	const (
-		nSuccess = 100
-		nFailed  = 100
-	)
-
-	ticker := atomic.Uint64{}
-	vertTableName := "person"
-	vertFieldName := "money"
-	schema := storage.Schema{
-		{Name: vertFieldName, Type: storage.ColumnTypeInt64},
-	}
-
-	vertices := make([]storage.VertexInfo, nSuccess)
-	for i := range nSuccess {
-		vertices[i] = storage.VertexInfo{
-			SystemID: storage.VertexSystemID(uuid.New()),
-			Data: map[string]any{
-				vertFieldName: int64(i),
-			},
-		}
-	}
-
-	failedVertices := make([]storage.VertexInfo, nFailed)
-	for i := range nFailed {
-		failedVertices[i] = storage.VertexInfo{
-			SystemID: storage.VertexSystemID(uuid.New()),
-			Data: map[string]any{
-				vertFieldName: int64(i + nSuccess),
-			},
-		}
-	}
-
-	func() {
-		e, pool, _, logger, err := setupExecutor(fs, catalogBasePath, 23, false)
-		require.NoError(t, err)
-		defer func() { require.NoError(t, pool.EnsureAllPagesUnpinnedAndUnlocked()) }()
-
-		err = Execute(
-			&ticker,
-			e,
-			logger,
-			func(txnID common.TxnID, e *Executor, logger common.ITxnLoggerWithContext) (err error) {
-				err = e.CreateVertexType(txnID, vertTableName, schema, logger)
-				require.NoError(t, err)
-				return nil
-			},
-			false,
-		)
-		require.NoError(t, err)
-
-		err = Execute(
-			&ticker,
-			e,
-			logger,
-			func(txnID common.TxnID, e *Executor, logger common.ITxnLoggerWithContext) (err error) {
-				err = e.InsertVertices(txnID, vertTableName, vertices, logger)
-				require.NoError(t, err)
-				return nil
-			},
-			false,
-		)
-		require.NoError(t, err)
-
-		failedTxnID := common.TxnID(ticker.Add(1))
-		ctxLogger := logger.WithContext(failedTxnID)
-		require.NoError(t, ctxLogger.AppendBegin())
-		for i := range nFailed {
-			err := e.InsertVertex(failedTxnID, vertTableName, failedVertices[i], ctxLogger)
-			require.NoError(t, err)
-		}
-	}()
-
-	func() {
-		e, pool, _, logger, err := setupExecutor(fs, catalogBasePath, 11, false)
-		require.NoError(t, err)
-		defer func() { require.NoError(t, pool.EnsureAllPagesUnpinnedAndUnlocked()) }()
-		err = Execute(
-			&ticker,
-			e,
-			logger,
-			func(txnID common.TxnID, e *Executor, logger common.ITxnLoggerWithContext) (err error) {
-				for i := range nSuccess {
-					vert, err := e.SelectVertex(txnID, vertTableName, vertices[i].SystemID, logger)
-					require.NoError(t, err)
-					require.Equal(t, vert.Data[vertFieldName], vertices[i].Data[vertFieldName])
-				}
-				for i := range nFailed {
-					_, err := e.SelectVertex(
-						txnID,
-						vertTableName,
-						failedVertices[i].SystemID,
-						logger,
-					)
-					require.ErrorIs(t, err, storage.ErrKeyNotFound)
-				}
-				return nil
-			},
-			false,
-		)
-		require.NoError(t, err)
-	}()
-}
-
-// TestGetVertexesOnDepthConcurrent tests that GetVertexesOnDepth can be called concurrently
-// from multiple goroutines safely since it's a read-only operation.
-func TestGetVertexesOnDepthConcurrent(t *testing.T) {
-	fs := afero.NewMemMapFs()
-	catalogBasePath := "/tmp/graphdb_concurrent_test"
-	poolPageCount := uint64(100)
-	debugMode := true
-
-	e, debugPool, _, logger, err := setupExecutor(fs, catalogBasePath, poolPageCount, debugMode)
-	require.NoError(t, err)
-	defer func() { require.NoError(t, debugPool.EnsureAllPagesUnpinnedAndUnlocked()) }()
-
-	// Setup test data
-	vertTableName := "person"
-	edgeTableName := "friend"
-	vertSchema := storage.Schema{
-		{Name: "id", Type: storage.ColumnTypeInt64},
-	}
-	edgeSchema := storage.Schema{
-		{Name: "weight", Type: storage.ColumnTypeInt64},
-	}
-
-	var ticker atomic.Uint64
-
-	// Create a simple graph: A -> B -> C, A -> D
-	// This creates vertices at different depths from A
-	vertices := []storage.VertexInfo{
-		{SystemID: storage.VertexSystemID(uuid.New()), Data: map[string]any{"id": int64(1)}}, // A
-		{SystemID: storage.VertexSystemID(uuid.New()), Data: map[string]any{"id": int64(2)}}, // B
-		{SystemID: storage.VertexSystemID(uuid.New()), Data: map[string]any{"id": int64(3)}}, // C
-		{SystemID: storage.VertexSystemID(uuid.New()), Data: map[string]any{"id": int64(4)}}, // D
-	}
-
-	edges := []storage.EdgeInfo{
-		{
-			SystemID:    storage.EdgeSystemID(uuid.New()),
-			SrcVertexID: vertices[0].SystemID,
-			DstVertexID: vertices[1].SystemID,
-			Data:        map[string]any{"weight": int64(1)},
-		}, // A -> B
-		{
-			SystemID:    storage.EdgeSystemID(uuid.New()),
-			SrcVertexID: vertices[1].SystemID,
-			DstVertexID: vertices[2].SystemID,
-			Data:        map[string]any{"weight": int64(2)},
-		}, // B -> C
-		{
-			SystemID:    storage.EdgeSystemID(uuid.New()),
-			SrcVertexID: vertices[0].SystemID,
-			DstVertexID: vertices[3].SystemID,
-			Data:        map[string]any{"weight": int64(3)},
-		}, // A -> D
-	}
-
-	// Setup the graph
-	err = Execute(
-		&ticker,
-		e,
-		logger,
-		func(txnID common.TxnID, e *Executor, logger common.ITxnLoggerWithContext) (err error) {
-			err = e.CreateVertexType(txnID, vertTableName, vertSchema, logger)
-			require.NoError(t, err)
-
-			err = e.CreateEdgeType(txnID, edgeTableName, edgeSchema, "person", "person", logger)
-			require.NoError(t, err)
-
-			for _, vertex := range vertices {
-				err = e.InsertVertex(txnID, vertTableName, vertex, logger)
-				require.NoError(t, err)
-			}
-
-			for _, edge := range edges {
-				err = e.InsertEdge(txnID, edgeTableName, edge, logger)
-				require.NoError(t, err)
-			}
-			return nil
-		},
-		false,
-	)
-	require.NoError(t, err)
-
-	// Test concurrent reads
-	const numGoroutines = 10
-	const numIterations = 5
-
-	var wg sync.WaitGroup
-	results := make([][]storage.VertexSystemIDWithRID, numGoroutines*numIterations)
-	errors := make([]error, numGoroutines*numIterations)
-
-	for i := 0; i < numGoroutines; i++ {
-		wg.Add(1)
-		go func(goroutineID int) {
-			defer wg.Done()
-
-			for j := 0; j < numIterations; j++ {
-				index := goroutineID*numIterations + j
-
-				err := Execute(
-					&ticker,
-					e,
-					logger,
-					func(txnID common.TxnID, e *Executor, logger common.ITxnLoggerWithContext) (err error) {
-						// Test depth 1 from vertex A (should return B and D)
-						result, err := e.GetVerticesOnDepth(
-							txnID,
-							vertTableName,
-							vertices[0].SystemID, // A
-							1,
-							storage.AllowAllVerticesFilter,
-							logger,
-						)
-						if err != nil {
-							errors[index] = err
-							return err
-						}
-
-						results[index] = result
-						return nil
-					},
-					false,
-				)
-				if err != nil {
-					errors[index] = err
-				}
-			}
-		}(i)
-	}
-
-	wg.Wait()
-
-	// Verify all operations succeeded
-	for i, err := range errors {
-		require.NoError(t, err, "Goroutine %d failed", i)
-	}
-
-	// Verify all results are consistent
-	expectedVertices := []storage.VertexSystemID{
-		vertices[1].SystemID,
-		vertices[3].SystemID,
-	} // B and D
-	for i, result := range results {
-		require.NotNil(t, result, "Result %d is nil", i)
-		require.Len(t, result, 2, "Result %d should have 2 vertices", i)
-
-		actualVertices := make([]storage.VertexSystemID, len(result))
-		for j, v := range result {
-			actualVertices[j] = v.V
-		}
-		require.ElementsMatch(
-			t,
-			expectedVertices,
-			actualVertices,
-			"Result %d vertices don't match expected",
-			i,
-		)
-	}
-}
-
-// TestGetVertexesOnDepthConcurrentWithDifferentDepths tests concurrent queries with different depth
-// parameters
-func TestGetVertexesOnDepthConcurrentWithDifferentDepths(t *testing.T) {
-	fs := afero.NewMemMapFs()
-	catalogBasePath := "/tmp/graphdb_concurrent_depths_test"
-	poolPageCount := uint64(100)
-	debugMode := true
-
-	e, debugPool, _, logger, err := setupExecutor(fs, catalogBasePath, poolPageCount, debugMode)
-	require.NoError(t, err)
-	defer func() { require.NoError(t, debugPool.EnsureAllPagesUnpinnedAndUnlocked()) }()
-
-	// Setup test data - create a deeper graph: A -> B -> C -> D
-	vertTableName := "person"
-	edgeTableName := "friend"
-	vertSchema := storage.Schema{
-		{Name: "id", Type: storage.ColumnTypeInt64},
-	}
-	edgeSchema := storage.Schema{
-		{Name: "weight", Type: storage.ColumnTypeInt64},
-	}
-
-	var ticker atomic.Uint64
-
-	vertices := []storage.VertexInfo{
-		{SystemID: storage.VertexSystemID(uuid.New()), Data: map[string]any{"id": int64(1)}}, // A
-		{SystemID: storage.VertexSystemID(uuid.New()), Data: map[string]any{"id": int64(2)}}, // B
-		{SystemID: storage.VertexSystemID(uuid.New()), Data: map[string]any{"id": int64(3)}}, // C
-		{SystemID: storage.VertexSystemID(uuid.New()), Data: map[string]any{"id": int64(4)}}, // D
-	}
-
-	edges := []storage.EdgeInfo{
-		{
-			SystemID:    storage.EdgeSystemID(uuid.New()),
-			SrcVertexID: vertices[0].SystemID,
-			DstVertexID: vertices[1].SystemID,
-			Data:        map[string]any{"weight": int64(1)},
-		}, // A -> B
-		{
-			SystemID:    storage.EdgeSystemID(uuid.New()),
-			SrcVertexID: vertices[1].SystemID,
-			DstVertexID: vertices[2].SystemID,
-			Data:        map[string]any{"weight": int64(2)},
-		}, // B -> C
-		{
-			SystemID:    storage.EdgeSystemID(uuid.New()),
-			SrcVertexID: vertices[2].SystemID,
-			DstVertexID: vertices[3].SystemID,
-			Data:        map[string]any{"weight": int64(3)},
-		}, // C -> D
-	}
-
-	// Setup the graph
-	err = Execute(
-		&ticker,
-		e,
-		logger,
-		func(txnID common.TxnID, e *Executor, logger common.ITxnLoggerWithContext) (err error) {
-			err = e.CreateVertexType(txnID, vertTableName, vertSchema, logger)
-			require.NoError(t, err)
-
-			err = e.CreateEdgeType(txnID, edgeTableName, edgeSchema, "person", "person", logger)
-			require.NoError(t, err)
-
-			for _, vertex := range vertices {
-				err = e.InsertVertex(txnID, vertTableName, vertex, logger)
-				require.NoError(t, err)
-			}
-
-			for _, edge := range edges {
-				err = e.InsertEdge(txnID, edgeTableName, edge, logger)
-				require.NoError(t, err)
-			}
-			return nil
-		},
-		false,
-	)
-	require.NoError(t, err)
-
-	// Test concurrent reads with different depths
-	const numGoroutines = 8
-	depths := []uint32{1, 2, 3}
-	expectedResults := [][]storage.VertexSystemID{
-		{vertices[1].SystemID}, // depth 1: B
-		{vertices[2].SystemID}, // depth 2: C
-		{vertices[3].SystemID}, // depth 3: D
-	}
-
-	var wg sync.WaitGroup
-	results := make([][]storage.VertexSystemIDWithRID, numGoroutines*len(depths))
-	errors := make([]error, numGoroutines*len(depths))
-
-	for i := 0; i < numGoroutines; i++ {
-		wg.Add(1)
-		go func(goroutineID int) {
-			defer wg.Done()
-
-			for j, depth := range depths {
-				index := goroutineID*len(depths) + j
-
-				err := Execute(
-					&ticker,
-					e,
-					logger,
-					func(txnID common.TxnID, e *Executor, logger common.ITxnLoggerWithContext) (err error) {
-						result, err := e.GetVerticesOnDepth(
-							txnID,
-							vertTableName,
-							vertices[0].SystemID, // A
-							depth,
-							storage.AllowAllVerticesFilter,
-							logger,
-						)
-						if err != nil {
-							errors[index] = err
-							return err
-						}
-
-						results[index] = result
-						return nil
-					},
-					false,
-				)
-				if err != nil {
-					errors[index] = err
-				}
-			}
-		}(i)
-	}
-
-	wg.Wait()
-
-	// Verify all operations succeeded
-	for i, err := range errors {
-		require.NoError(t, err, "Goroutine %d failed", i)
-	}
-
-	// Verify results are consistent for each depth
-	for i := 0; i < numGoroutines; i++ {
-		for j, depth := range depths {
-			index := i*len(depths) + j
-			result := results[index]
-			expected := expectedResults[j]
-
-			require.NotNil(t, result, "Result for depth %d, goroutine %d is nil", depth, i)
-			require.Len(
-				t,
-				result,
-				len(expected),
-				"Result for depth %d, goroutine %d should have %d vertices",
-				depth,
-				i,
-				len(expected),
-			)
-
-			actualVertices := make([]storage.VertexSystemID, len(result))
-			for k, v := range result {
-				actualVertices[k] = v.V
-			}
-			require.ElementsMatch(
-				t,
-				expected,
-				actualVertices,
-				"Result for depth %d, goroutine %d vertices don't match expected",
-				depth,
-				i,
-			)
-		}
-	}
-}
-
-// TestGetVertexesOnDepthConcurrentWithDifferentStartVertices tests concurrent queries with
-// different starting vertices
-func TestGetVertexesOnDepthConcurrentWithDifferentStartVertices(t *testing.T) {
-	fs := afero.NewMemMapFs()
-	catalogBasePath := "/tmp/graphdb_concurrent_starts_test"
-	poolPageCount := uint64(100)
-	debugMode := true
-
-	e, debugPool, _, logger, err := setupExecutor(fs, catalogBasePath, poolPageCount, debugMode)
-	require.NoError(t, err)
-	defer func() { require.NoError(t, debugPool.EnsureAllPagesUnpinnedAndUnlocked()) }()
-
-	// Setup test data - create a graph with multiple starting points
-	vertTableName := "person"
-	edgeTableName := "friend"
-	vertSchema := storage.Schema{
-		{Name: "id", Type: storage.ColumnTypeInt64},
-	}
-	edgeSchema := storage.Schema{
-		{Name: "weight", Type: storage.ColumnTypeInt64},
-	}
-
-	var ticker atomic.Uint64
-
-	// Create graph: A -> B -> C, D -> E, F (isolated)
-	vertices := []storage.VertexInfo{
-		{SystemID: storage.VertexSystemID(uuid.New()), Data: map[string]any{"id": int64(1)}}, // A
-		{SystemID: storage.VertexSystemID(uuid.New()), Data: map[string]any{"id": int64(2)}}, // B
-		{SystemID: storage.VertexSystemID(uuid.New()), Data: map[string]any{"id": int64(3)}}, // C
-		{SystemID: storage.VertexSystemID(uuid.New()), Data: map[string]any{"id": int64(4)}}, // D
-		{SystemID: storage.VertexSystemID(uuid.New()), Data: map[string]any{"id": int64(5)}}, // E
-		{SystemID: storage.VertexSystemID(uuid.New()), Data: map[string]any{"id": int64(6)}}, // F
-	}
-
-	edges := []storage.EdgeInfo{
-		{
-			SystemID:    storage.EdgeSystemID(uuid.New()),
-			SrcVertexID: vertices[0].SystemID,
-			DstVertexID: vertices[1].SystemID,
-			Data:        map[string]any{"weight": int64(1)},
-		}, // A -> B
-		{
-			SystemID:    storage.EdgeSystemID(uuid.New()),
-			SrcVertexID: vertices[1].SystemID,
-			DstVertexID: vertices[2].SystemID,
-			Data:        map[string]any{"weight": int64(2)},
-		}, // B -> C
-		{
-			SystemID:    storage.EdgeSystemID(uuid.New()),
-			SrcVertexID: vertices[3].SystemID,
-			DstVertexID: vertices[4].SystemID,
-			Data:        map[string]any{"weight": int64(3)},
-		}, // D -> E
-	}
-
-	// Setup the graph
-	err = Execute(
-		&ticker,
-		e,
-		logger,
-		func(txnID common.TxnID, e *Executor, logger common.ITxnLoggerWithContext) (err error) {
-			err = e.CreateVertexType(txnID, vertTableName, vertSchema, logger)
-			require.NoError(t, err)
-
-			err = e.CreateEdgeType(txnID, edgeTableName, edgeSchema, "person", "person", logger)
-			require.NoError(t, err)
-
-			for _, vertex := range vertices {
-				err = e.InsertVertex(txnID, vertTableName, vertex, logger)
-				require.NoError(t, err)
-			}
-
-			for _, edge := range edges {
-				err = e.InsertEdge(txnID, edgeTableName, edge, logger)
-				require.NoError(t, err)
-			}
-			return nil
-		},
-		false,
-	)
-	require.NoError(t, err)
-
-	// Test concurrent reads from different starting vertices
-	const numGoroutines = 6
-	startVertices := []storage.VertexSystemID{
-		vertices[0].SystemID,
-		vertices[3].SystemID,
-		vertices[5].SystemID,
-	} // A, D, F
-	expectedResults := [][]storage.VertexSystemID{
-		{vertices[1].SystemID}, // A -> B at depth 1
-		{vertices[4].SystemID}, // D -> E at depth 1
-		{},                     // F has no neighbors
-	}
-
-	var wg sync.WaitGroup
-	results := make([][]storage.VertexSystemIDWithRID, numGoroutines*len(startVertices))
-	errors := make([]error, numGoroutines*len(startVertices))
-
-	for i := 0; i < numGoroutines; i++ {
-		wg.Add(1)
-		go func(goroutineID int) {
-			defer wg.Done()
-
-			for j, startVertex := range startVertices {
-				index := goroutineID*len(startVertices) + j
-
-				err := Execute(
-					&ticker,
-					e,
-					logger,
-					func(txnID common.TxnID, e *Executor, logger common.ITxnLoggerWithContext) (err error) {
-						result, err := e.GetVerticesOnDepth(
-							txnID,
-							vertTableName,
-							startVertex,
-							1, // depth 1
-							storage.AllowAllVerticesFilter,
-							logger,
-						)
-						if err != nil {
-							errors[index] = err
-							return err
-						}
-
-						results[index] = result
-						return nil
-					},
-					false,
-				)
-				if err != nil {
-					errors[index] = err
-				}
-			}
-		}(i)
-	}
-
-	wg.Wait()
-
-	// Verify all operations succeeded
-	for i, err := range errors {
-		require.NoError(t, err, "Goroutine %d failed", i)
-	}
-
-	// Verify results are consistent for each starting vertex
-	for i := 0; i < numGoroutines; i++ {
-		for j := range startVertices {
-			index := i*len(startVertices) + j
-			result := results[index]
-			expected := expectedResults[j]
-
-			require.NotNil(t, result, "Result for start vertex %d, goroutine %d is nil", j, i)
-			require.Len(
-				t,
-				result,
-				len(expected),
-				"Result for start vertex %d, goroutine %d should have %d vertices",
-				j,
-				i,
-				len(expected),
-			)
-
-			actualVertices := make([]storage.VertexSystemID, len(result))
-			for k, v := range result {
-				actualVertices[k] = v.V
-			}
-			require.ElementsMatch(
-				t,
-				expected,
-				actualVertices,
-				"Result for start vertex %d, goroutine %d vertices don't match expected",
-				j,
-				i,
-			)
-		}
-	}
-}
-
-func TestGetVertexesOnDepthConcurrentWithDifferentStartVerticesAndDifferentDepths(t *testing.T) {
-	fs := afero.NewOsFs()
-	catalogBasePath := t.TempDir()
-	poolPageCount := uint64(100)
-	debugMode := false
-
-	e, debugPool, _, logger, err := setupExecutor(fs, catalogBasePath, poolPageCount, debugMode)
-	require.NoError(t, err)
-	defer func() { require.NoError(t, debugPool.EnsureAllPagesUnpinnedAndUnlocked()) }()
-
-	var ticker atomic.Uint64
-
-	vertTableName := "person"
-	vertFieldName := "id"
-	edgeTableName := "friend"
-	edgesFieldName := "weight"
-
-	setupTables(
-		t,
-		e,
-		&ticker,
-		vertTableName,
-		vertFieldName,
-		edgeTableName,
-		edgesFieldName,
-		logger,
-	)
-
-	graphInfo := generateRandomGraph(t, 300, 0.05, rand.New(rand.NewSource(42)), false)
-	intToVertSystemID, edgesSystemInfo := instantiateGraph(
-		t,
-		&ticker,
-		vertTableName,
-		edgeTableName,
-		e,
-		logger,
-		graphInfo.g,
-		edgesFieldName,
-		graphInfo.edgesInfo,
-		vertFieldName,
-		graphInfo.verticesInfo,
-	)
-	t.Log("[one thread] asserting a graph...")
-	assertDBGraph(
-		t,
-		&ticker,
-		e,
-		logger,
-		graphInfo,
-		vertTableName,
-		vertFieldName,
-		edgeTableName,
-		edgesFieldName,
-		intToVertSystemID,
-		edgesSystemInfo,
-		2,
-		1,
-	)
-
-	t.Log("[concurrent] asserting a graph...")
-	assertDBGraph(
-		t,
-		&ticker,
-		e,
-		logger,
-		graphInfo,
-		vertTableName,
-		vertFieldName,
-		edgeTableName,
-		edgesFieldName,
-		intToVertSystemID,
-		edgesSystemInfo,
-		2,
-		128,
-	)
-}
-
-func BenchmarkGetVertexesOnDepthSingleThreadedWithDifferentStartVerticesAndDifferentDepths(
-	b *testing.B,
-) {
-	fs := afero.NewOsFs()
-	catalogBasePath := b.TempDir()
-	poolPageCount := uint64(300_000)
-	debugMode := false
-
-	e, debugPool, _, logger, err := setupExecutor(fs, catalogBasePath, poolPageCount, debugMode)
-	require.NoError(b, err)
-	defer func() { require.NoError(b, debugPool.EnsureAllPagesUnpinnedAndUnlocked()) }()
-
-	var ticker atomic.Uint64
-
-	vertTableName := "person"
-	vertFieldName := "id"
-	edgeTableName := "friend"
-	edgesFieldName := "weight"
-
-	setupTables(
-		b,
-		e,
-		&ticker,
-		vertTableName,
-		vertFieldName,
-		edgeTableName,
-		edgesFieldName,
-		logger,
-	)
-
-	targetEdgeCountPerNode := 7
-	connectivity := min(max(float32(targetEdgeCountPerNode)/float32(b.N), 0), 1)
-	graphInfo := generateRandomGraph(b, b.N, connectivity, rand.New(rand.NewSource(42)), false)
-	intToVertSystemID, edgesSystemInfo := instantiateGraph(
-		b,
-		&ticker,
-		vertTableName,
-		edgeTableName,
-		e,
-		logger,
-		graphInfo.g,
-		edgesFieldName,
-		graphInfo.edgesInfo,
-		vertFieldName,
-		graphInfo.verticesInfo,
-	)
-
-	b.ResetTimer()
-	assertDBGraph(
-		b,
-		&ticker,
-		e,
-		logger,
-		graphInfo,
-		vertTableName,
-		vertFieldName,
-		edgeTableName,
-		edgesFieldName,
-		intToVertSystemID,
-		edgesSystemInfo,
-		2,
-		1,
-	)
-}
-
-func BenchmarkGetVertexesOnDepthConcurrentWithDifferentStartVerticesAndDifferentDepths(
-	b *testing.B,
-) {
-	fs := afero.NewOsFs()
-	catalogBasePath := b.TempDir()
-	poolPageCount := uint64(300_000)
-	debugMode := false
-
-	e, debugPool, _, logger, err := setupExecutor(fs, catalogBasePath, poolPageCount, debugMode)
-	require.NoError(b, err)
-	defer func() { require.NoError(b, debugPool.EnsureAllPagesUnpinnedAndUnlocked()) }()
-
-	var ticker atomic.Uint64
-
-	vertTableName := "person"
-	vertFieldName := "id"
-	edgeTableName := "friend"
-	edgesFieldName := "weight"
-
-	setupTables(
-		b,
-		e,
-		&ticker,
-		vertTableName,
-		vertFieldName,
-		edgeTableName,
-		edgesFieldName,
-		logger,
-	)
-
-	targetEdgeCountPerNode := 7
-	connectivity := min(max(float32(targetEdgeCountPerNode)/float32(b.N), 0), 1)
-	graphInfo := generateRandomGraph(b, b.N, connectivity, rand.New(rand.NewSource(42)), false)
-	intToVertSystemID, edgesSystemInfo := instantiateGraph(
-		b,
-		&ticker,
-		vertTableName,
-		edgeTableName,
-		e,
-		logger,
-		graphInfo.g,
-		edgesFieldName,
-		graphInfo.edgesInfo,
-		vertFieldName,
-		graphInfo.verticesInfo,
-	)
-
-	b.ResetTimer()
-	assertDBGraph(
-		b,
-		&ticker,
-		e,
-		logger,
-		graphInfo,
-		vertTableName,
-		vertFieldName,
-		edgeTableName,
-		edgesFieldName,
-		intToVertSystemID,
-		edgesSystemInfo,
-		2,
-		10_000,
-	)
-}
-
-func insertVertexWithRetry(
-	t testing.TB,
-	ticker *atomic.Uint64,
-	e *Executor,
-	logger common.ITxnLogger,
-	tableName string,
-	vertex storage.VertexInfo,
-) {
-	inserted := false
-	for !inserted {
-		_ = Execute(
-			ticker,
-			e,
-			logger,
-			func(txnID common.TxnID, e *Executor, logger common.ITxnLoggerWithContext) (err error) {
-				err = e.InsertVertex(txnID, tableName, vertex, logger)
-				if err != nil {
-					require.ErrorIs(t, err, txns.ErrDeadlockPrevention)
-					return ErrRollback
-				}
-				inserted = true
-				return nil
-			},
-			false,
-		)
-	}
-}
-
-func TestConcurrentVertexInsertsSameTable(t *testing.T) {
-	fs := afero.NewMemMapFs()
-	catalogBasePath := "/tmp/graphdb_concurrent_inserts_same_table"
-	poolPageCount := uint64(50)
-	debugMode := false
-
-	e, debugPool, _, logger, err := setupExecutor(fs, catalogBasePath, poolPageCount, debugMode)
-	require.NoError(t, err)
-	defer func() { require.NoError(t, debugPool.EnsureAllPagesUnpinnedAndUnlocked()) }()
-
-	var ticker atomic.Uint64
-	vertTableName := "person"
-	vertFieldName := "id"
-
-	// Create the vertex table
-	err = Execute(
-		&ticker,
-		e,
-		logger,
-		func(txnID common.TxnID, e *Executor, logger common.ITxnLoggerWithContext) (err error) {
-			schema := storage.Schema{{Name: vertFieldName, Type: storage.ColumnTypeInt64}}
-			return e.CreateVertexType(txnID, vertTableName, schema, logger)
-		},
-		false,
-	)
-	require.NoError(t, err)
-
-	// Prepare vertices
-	const goroutines = 8
-	const perGoroutine = 50
-	total := goroutines * perGoroutine
-	vertices := make([]storage.VertexInfo, total)
-	for i := 0; i < total; i++ {
-		vertices[i] = storage.VertexInfo{
-			SystemID: storage.VertexSystemID(uuid.New()),
-			Data: map[string]any{
-				vertFieldName: int64(i + 1),
-			},
-		}
-	}
-
-	// Concurrent inserts with retry on deadlock
-	var wg sync.WaitGroup
-	for g := 0; g < goroutines; g++ {
-		start := g * perGoroutine
-		end := start + perGoroutine
-		wg.Add(1)
-		go func(start, end int) {
-			defer wg.Done()
-			for i := start; i < end; i++ {
-				insertVertexWithRetry(t, &ticker, e, logger, vertTableName, vertices[i])
-			}
-		}(start, end)
-	}
-	wg.Wait()
-
-	// Verify all vertices are present
-	err = Execute(
-		&ticker,
-		e,
-		logger,
-		func(txnID common.TxnID, e *Executor, logger common.ITxnLoggerWithContext) (err error) {
-			for i := 0; i < total; i++ {
-				v, err := e.SelectVertex(txnID, vertTableName, vertices[i].SystemID, logger)
-				require.NoError(t, err)
-				require.Equal(t, int64(i+1), v.Data[vertFieldName])
-			}
-			return nil
-		},
-		false,
-	)
-	require.NoError(t, err)
-}
-
-func TestConcurrentVertexInsertsMultipleTables(t *testing.T) {
-	fs := afero.NewMemMapFs()
-	catalogBasePath := "/tmp/graphdb_concurrent_inserts_multiple_tables"
-	pools := uint64(80)
-	debug := false
-
-	e, pool, _, logger, err := setupExecutor(fs, catalogBasePath, pools, debug)
-	require.NoError(t, err)
-	defer func() { require.NoError(t, pool.EnsureAllPagesUnpinnedAndUnlocked()) }()
-
-	var ticker atomic.Uint64
-	leftTable := "person_left"
-	rightTable := "person_right"
-	field := "id"
-
-	// Create two vertex tables
-	createTable := func(name string) {
-		require.NoError(t, Execute(
-			&ticker,
-			e,
-			logger,
-			func(txnID common.TxnID, e *Executor, logger common.ITxnLoggerWithContext) (err error) {
-				schema := storage.Schema{{Name: field, Type: storage.ColumnTypeInt64}}
-				return e.CreateVertexType(txnID, name, schema, logger)
-			},
-			false,
-		))
-	}
-	createTable(leftTable)
-	createTable(rightTable)
-
-	const g = 6
-	const per = 40
-	total := g * per
-	leftVertices := make([]storage.VertexInfo, total)
-	rightVertices := make([]storage.VertexInfo, total)
-	for i := 0; i < total; i++ {
-		leftVertices[i] = storage.VertexInfo{
-			SystemID: storage.VertexSystemID(uuid.New()),
-			Data:     map[string]any{field: int64(1000 + i)},
-		}
-		rightVertices[i] = storage.VertexInfo{
-			SystemID: storage.VertexSystemID(uuid.New()),
-			Data:     map[string]any{field: int64(2000 + i)},
-		}
-	}
-
-	var wg sync.WaitGroup
-	for i := 0; i < g; i++ {
-		start := i * per
-		end := start + per
-		wg.Add(2)
-		go func(s, eidx int) {
-			defer wg.Done()
-			for j := s; j < eidx; j++ {
-				insertVertexWithRetry(t, &ticker, e, logger, leftTable, leftVertices[j])
-			}
-		}(start, end)
-		go func(s, eidx int) {
-			defer wg.Done()
-			for j := s; j < eidx; j++ {
-				insertVertexWithRetry(t, &ticker, e, logger, rightTable, rightVertices[j])
-			}
-		}(start, end)
-	}
-	wg.Wait()
-
-	// Verify both tables
-	verify := func(name string, verts []storage.VertexInfo, base int64) {
-		require.NoError(t, Execute(
-			&ticker,
-			e,
-			logger,
-			func(txnID common.TxnID, e *Executor, logger common.ITxnLoggerWithContext) (err error) {
-				for i := 0; i < total; i++ {
-					v, err := e.SelectVertex(txnID, name, verts[i].SystemID, logger)
-					require.NoError(t, err)
-					require.Equal(t, base+int64(i), v.Data[field])
-				}
-				return nil
-			},
-			false,
-		))
-	}
-	verify(leftTable, leftVertices, 1000)
-	verify(rightTable, rightVertices, 2000)
-}
-
-func TestConcurrentVertexInsertsHighContention(t *testing.T) {
-	fs := afero.NewMemMapFs()
-	catalogBasePath := "/tmp/graphdb_concurrent_inserts_high_contention"
-	// Intentionally small pool to increase page contention
-	pools := uint64(20)
-	debug := false
-
-	e, pool, _, logger, err := setupExecutor(fs, catalogBasePath, pools, debug)
-	require.NoError(t, err)
-	defer func() { require.NoError(t, pool.EnsureAllPagesUnpinnedAndUnlocked()) }()
-
-	var ticker atomic.Uint64
-	table := "hot_vertices"
-	field := "id"
-
->>>>>>> 0e0c3246
 	// Create the vertex table
 	require.NoError(t, Execute(
 		&ticker,
 		e,
 		logger,
-<<<<<<< HEAD
-		func(txnID common.TxnID, e *Executor, logger common.ITxnLoggerWithContext) (err error) {
-			schema := storage.Schema{{Name: field, Type: storage.ColumnTypeInt64}}
-			return e.CreateVertexType(txnID, table, schema, logger)
-=======
 		func(txnID common.TxnID, e *Executor, logger common.ITxnLoggerWithContext) (err error) {
 			schema := storage.Schema{{Name: field, Type: storage.ColumnTypeInt64}}
 			return e.CreateVertexType(txnID, table, schema, logger)
@@ -5492,39 +4057,10 @@
 			require.NoError(t, e.InsertVertex(txnID, vertTableName, srcVert, logger))
 			require.NoError(t, e.InsertVertex(txnID, vertTableName, dstVert, logger))
 			return nil
->>>>>>> 0e0c3246
 		},
 		false,
 	))
 
-<<<<<<< HEAD
-	const writers = 12
-	const insertsPerWriter = 75
-	total := writers * insertsPerWriter
-	verts := make([]storage.VertexInfo, total)
-	for i := 0; i < total; i++ {
-		verts[i] = storage.VertexInfo{
-			SystemID: storage.VertexSystemID(uuid.New()),
-			Data:     map[string]any{field: int64(i + 10)},
-		}
-	}
-
-	var wg sync.WaitGroup
-	for w := 0; w < writers; w++ {
-		start := w * insertsPerWriter
-		end := start + insertsPerWriter
-		wg.Add(1)
-		go func(s, eidx int) {
-			defer wg.Done()
-			for j := s; j < eidx; j++ {
-				insertVertexWithRetry(t, &ticker, e, logger, table, verts[j])
-			}
-		}(start, end)
-	}
-	wg.Wait()
-
-	// Verify all inserts are present after high contention
-=======
 	edgeToInsert := storage.EdgeInfo{
 		SystemID:    storage.EdgeSystemID(uuid.New()),
 		SrcVertexID: srcVert.SystemID,
@@ -5584,19 +4120,10 @@
 	wg.Wait()
 
 	// Verify edge was inserted
->>>>>>> 0e0c3246
 	require.NoError(t, Execute(
 		&ticker,
 		e,
 		logger,
-<<<<<<< HEAD
-		func(txnID common.TxnID, e *Executor, logger common.ITxnLoggerWithContext) (err error) {
-			for i := 0; i < total; i++ {
-				v, err := e.SelectVertex(txnID, table, verts[i].SystemID, logger)
-				require.NoError(t, err)
-				require.Equal(t, int64(i+10), v.Data[field])
-			}
-=======
 		func(txnID common.TxnID, e *Executor, logger common.ITxnLoggerWithContext) error {
 			edge, err := e.SelectEdge(txnID, edgeTableName, edgeToInsert.SystemID, logger)
 			require.NoError(t, err)
@@ -5747,15 +4274,11 @@
 		func(txnID common.TxnID, e *Executor, logger common.ITxnLoggerWithContext) error {
 			require.NoError(t, e.InsertVertex(txnID, vertTableName, srcVert, logger))
 			require.NoError(t, e.InsertVertex(txnID, vertTableName, dstVert, logger))
->>>>>>> 0e0c3246
 			return nil
 		},
 		false,
 	))
 
-<<<<<<< HEAD
-	{
-=======
 	edgeToInsert := storage.EdgeInfo{
 		SystemID:    storage.EdgeSystemID(uuid.New()),
 		SrcVertexID: srcVert.SystemID,
@@ -5887,22 +4410,10 @@
 
 	func() {
 		var ticker atomic.Uint64
->>>>>>> 0e0c3246
 		e, pool, _, logger, err := setupExecutor(fs, catalogBasePath, pools, debug)
 		require.NoError(t, err)
 		defer func() { require.NoError(t, pool.EnsureAllPagesUnpinnedAndUnlocked()) }()
 
-<<<<<<< HEAD
-		require.NoError(t, Execute(
-			&ticker,
-			e,
-			logger,
-			func(txnID common.TxnID, e *Executor, logger common.ITxnLoggerWithContext) (err error) {
-				for i := 0; i < total; i++ {
-					v, err := e.SelectVertex(txnID, table, verts[i].SystemID, logger)
-					require.NoError(t, err)
-					require.Equal(t, int64(i+10), v.Data[field])
-=======
 		setupTables(
 			t,
 			e,
@@ -5930,15 +4441,10 @@
 					}
 					require.NoError(t, e.InsertVertex(txnID, vertTableName, vert, logger))
 					insertedVertexIDs[vert.SystemID] = vert
->>>>>>> 0e0c3246
 				}
 				return nil
 			},
 			false,
-<<<<<<< HEAD
-		))
-	}
-=======
 		)
 		require.NoError(t, err)
 
@@ -6048,5 +4554,4 @@
 			true,
 		))
 	}()
->>>>>>> 0e0c3246
 }