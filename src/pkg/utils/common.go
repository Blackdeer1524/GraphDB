--- conflicted
+++ resolved
@@ -25,7 +25,6 @@
 }
 
 func ToBytes[T any](v T) []byte {
-<<<<<<< HEAD
 	buf := new(bytes.Buffer)
 	err := binary.Write(buf, binary.BigEndian, v)
 	assert.NoError(err)
@@ -48,36 +47,4 @@
 		}
 	}
 	return result
-}
-
-func Uint64ToBytes(num uint64) []byte {
-=======
->>>>>>> 9f5fd0b4
-	buf := new(bytes.Buffer)
-	err := binary.Write(buf, binary.BigEndian, v)
-	assert.NoError(err)
-	return buf.Bytes()
-}
-
-<<<<<<< HEAD
-func BytesToUin64(b []byte) uint64 {
-	var num uint64
-=======
-func FromBytes[T any](b []byte) T {
-	var v T
->>>>>>> 9f5fd0b4
-	buf := bytes.NewReader(b)
-	err := binary.Read(buf, binary.BigEndian, &v)
-	assert.NoError(err)
-	return v
-}
-
-func MergeMaps[K comparable, V any](maps ...map[K]V) map[K]V {
-	result := make(map[K]V)
-	for _, m := range maps {
-		for k, v := range m {
-			result[k] = v
-		}
-	}
-	return result
 }